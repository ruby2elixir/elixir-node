language: elixir
elixir:
  - 1.6.1
otp_release:
  - 20.2.2

env:
  - MIX_ENV=test

before_install:
  - curl https://sh.rustup.rs -sSf | sh -s -- -y
  - source $HOME/.cargo/env

script:
  - mix compile --warnings-as-errors
  - mix credo list --ignore readability,design,refactor
<<<<<<< HEAD
  - mix format --check-formatted
=======
  - mix coveralls -u
>>>>>>> ffc3ae5a

cache:
  directories:
    - $HOME/.cargo
    - deps
    - _build<|MERGE_RESOLUTION|>--- conflicted
+++ resolved
@@ -14,11 +14,8 @@
 script:
   - mix compile --warnings-as-errors
   - mix credo list --ignore readability,design,refactor
-<<<<<<< HEAD
   - mix format --check-formatted
-=======
   - mix coveralls -u
->>>>>>> ffc3ae5a
 
 cache:
   directories:

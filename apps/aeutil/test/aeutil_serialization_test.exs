defmodule AeutilSerializationTest do
  use ExUnit.Case

  alias Aeutil.Serialization
  alias Aecore.Structures.DataTx
  alias Aecore.Structures.SignedTx
  alias Aecore.Structures.SpendTx
  alias Aecore.Structures.Block
  alias Aecore.Structures.Header
  alias Aewallet.Encoding
  alias Aecore.Wallet.Worker, as: Wallet

  @tag :serialization
  test "serialize a block" do
    block = get_block()

    serialized_block = Serialization.block(block, :serialize)

    assert serialized_block == get_block_map()
    assert Serialization.block(serialized_block, :deserialize) == block
  end

  def get_block() do
    receiver =
      <<2, 121, 111, 28, 192, 67, 96, 59, 129, 233, 58, 160, 23, 170, 149, 224, 16, 95, 203, 138,
        175, 20, 173, 236, 11, 119, 247, 239, 229, 214, 249, 62, 214>>

    sender =
      <<2, 121, 111, 28, 192, 67, 96, 59, 129, 233, 58, 160, 23, 170, 149, 224, 16, 95, 203, 138,
        175, 20, 173, 236, 11, 119, 247, 239, 229, 214, 249, 62, 213>>

    %Block{
      header: %Header{
        chain_state_hash:
          <<30, 218, 194, 119, 38, 40, 34, 174, 222, 84, 181, 202, 247, 196, 94, 64, 9, 109, 222,
            28, 113, 175, 206, 113, 23, 161, 56, 109, 50, 163, 62, 34>>,
        difficulty_target: 11,
        height: 105,
        nonce: 707,
        prev_hash:
          <<0, 122, 160, 14, 73, 61, 172, 124, 241, 233, 182, 91, 53, 238, 233, 208, 138, 26, 59,
            211, 87, 245, 149, 71, 169, 84, 121, 95, 179, 150, 8, 203>>,
        timestamp: 1_508_834_903_252,
        txs_hash:
          <<1, 101, 93, 209, 124, 22, 197, 172, 222, 246, 210, 28, 228, 244, 155, 248, 3, 179,
            250, 105, 208, 85, 217, 215, 244, 150, 87, 214, 225, 71, 160, 240>>,
        version: 1
      },
      txs: [
        %SignedTx{
          data: %DataTx{
            type: SpendTx,
            payload: %SpendTx{
<<<<<<< HEAD
              receiver: receiver,
              amount: 100,
              lock_time_block: [%{amount: 5, block: 10}, %{amount: 6, block: 10}],
              version: 1
=======
              to_acc: to_acc,
              value: 100
>>>>>>> 46912a34
            },
            sender: sender,
            nonce: 743_183_534_114,
            fee: 40
          },
          signature: <<1, 2, 3>>
        }
      ]
    }
  end

  def get_block_map() do
    %{
      "header" => %{
        "chain_state_hash" => "cs1qrmdvyaex9q32ahj5kh9003z7gqykmhsuwxhuuugh5yux6v4r8c3qr0a5xn",
        "difficulty_target" => 11,
        "height" => 105,
        "nonce" => 707,
        "pow_evidence" => nil,
        "prev_hash" => "bl1qqpa2qrjf8kk8eu0fkedntmhf6z9p5w7n2l6e23af23u4lvukpr9sx0k0su",
        "timestamp" => 1_508_834_903_252,
        "txs_hash" => "tr1qq9j4m5tuzmz6ehhk6gwwfaymlqpm87nf6p2an4l5jetadc285rcqc8xlyf",
        "version" => 1
      },
      "txs" => [
        %{
          "data" => %{
            "type" => "Elixir.Aecore.Structures.SpendTx",
            "payload" => %{
<<<<<<< HEAD
              "receiver" => "ae1qqfuk78xqgdsrhq0f82sp0254uqg9lju24u22mmqtwlm7lewklyldv5nwq9g",
              "amount" => 100,
              "lock_time_block" => [
                %{"amount" => 5, "block" => 10},
                %{"amount" => 6, "block" => 10}
              ],
              "version" => 1
=======
              "to_acc" => "ae1qqfuk78xqgdsrhq0f82sp0254uqg9lju24u22mmqtwlm7lewklyldv5nwq9g",
              "value" => 100
>>>>>>> 46912a34
            },
            "sender" => "ae1qqfuk78xqgdsrhq0f82sp0254uqg9lju24u22mmqtwlm7lewklyld2gud9el",
            "fee" => 40,
            "nonce" => 743_183_534_114
          },
          "signature" => "AQID"
        }
      ]
    }
  end
end<|MERGE_RESOLUTION|>--- conflicted
+++ resolved
@@ -51,15 +51,9 @@
           data: %DataTx{
             type: SpendTx,
             payload: %SpendTx{
-<<<<<<< HEAD
               receiver: receiver,
               amount: 100,
-              lock_time_block: [%{amount: 5, block: 10}, %{amount: 6, block: 10}],
               version: 1
-=======
-              to_acc: to_acc,
-              value: 100
->>>>>>> 46912a34
             },
             sender: sender,
             nonce: 743_183_534_114,
@@ -89,18 +83,9 @@
           "data" => %{
             "type" => "Elixir.Aecore.Structures.SpendTx",
             "payload" => %{
-<<<<<<< HEAD
               "receiver" => "ae1qqfuk78xqgdsrhq0f82sp0254uqg9lju24u22mmqtwlm7lewklyldv5nwq9g",
               "amount" => 100,
-              "lock_time_block" => [
-                %{"amount" => 5, "block" => 10},
-                %{"amount" => 6, "block" => 10}
-              ],
               "version" => 1
-=======
-              "to_acc" => "ae1qqfuk78xqgdsrhq0f82sp0254uqg9lju24u22mmqtwlm7lewklyldv5nwq9g",
-              "value" => 100
->>>>>>> 46912a34
             },
             "sender" => "ae1qqfuk78xqgdsrhq0f82sp0254uqg9lju24u22mmqtwlm7lewklyld2gud9el",
             "fee" => 40,

defmodule Aeutil.Serialization do
  @moduledoc """
  Utility module for serialization
  """

  alias __MODULE__
  alias Aecore.Structures.Block
  alias Aecore.Structures.Header
  alias Aecore.Structures.SpendTx
  alias Aecore.Structures.SignedTx
<<<<<<< HEAD
  alias Aecore.Structures.VotingTx
  alias Aecore.Structures.VotingAnswerTx
  alias Aecore.Structures.VotingQuestionTx
  require Logger

  @spec block(Block.t(), :serialize | :deserialize) :: Block.t()
  def block(block, direction) do
    new_header = %{
      block.header
      | chain_state_hash: hex_binary(block.header.chain_state_hash, direction),
        prev_hash: hex_binary(block.header.prev_hash, direction),
        txs_hash: hex_binary(block.header.txs_hash, direction)
    }

    new_txs =
      Enum.map(block.txs, fn tx ->
        map_to_tx(tx, direction)
      end)

=======
  alias Aecore.Chain.ChainState
  alias Aeutil.Bits

  @type hash_types :: :chainstate | :header | :txs

  @spec block(Block.t(), :serialize | :deserialize) :: Block.t()
  def block(block, direction) do
    new_header = %{block.header |
      chain_state_hash: bech32_binary(block.header.chain_state_hash, :chainstate, direction),
      prev_hash: bech32_binary(block.header.prev_hash, :header, direction),
      txs_hash: bech32_binary(block.header.txs_hash, :txs, direction)}
    new_txs = Enum.map(block.txs, fn(tx) -> tx(tx, direction) end)
>>>>>>> d2be94ae
    Block.new(%{block | header: Header.new(new_header), txs: new_txs})
  end

  @spec tx(SignedTx.t(), atom(), :serialize | :deserialize) :: SignedTx.t()
  def tx(tx, type, direction) do
    case type do
      :spend_tx ->
        new_data = %{
          tx.data
          | from_acc: hex_binary(tx.data.from_acc, direction),
            to_acc: hex_binary(tx.data.to_acc, direction)
        }

        new_signature = hex_binary(tx.signature, direction)
        %SignedTx{data: TxData.new(new_data), signature: new_signature}

      :voting_tx ->
        case tx.data do
          %Aecore.Structures.VotingTx{data: %Aecore.Structures.VotingQuestionTx{}} ->
            new_data = %{tx.data.data | from_acc: hex_binary(tx.data.data.from_acc, direction)}
            new_signature = hex_binary(tx.signature, direction)

            %SignedTx{
              data: %VotingTx{data: VotingQuestionTx.new(new_data)},
              signature: new_signature
            }

          %Aecore.Structures.VotingTx{data: %Aecore.Structures.VotingAnswerTx{}} ->
            new_data = %{
              tx.data.data
              | from_acc: hex_binary(tx.data.data.from_acc, direction),
                hash_question: hex_binary(tx.data.data.hash_question, direction)
            }

            new_signature = hex_binary(tx.signature, direction)

            %SignedTx{
              data: %VotingTx{data: VotingAnswerTx.new(new_data)},
              signature: new_signature
            }
        end

      _ ->
        Logger.error("Unidentified type")
    end
  end

  @spec tx(SignedTx.t(), :serialize | :deserialize) :: SignedTx.t()
  def tx(tx, direction) do
<<<<<<< HEAD
    new_data = %{
      tx.data
      | from_acc: hex_binary(tx.data.from_acc, direction),
        to_acc: hex_binary(tx.data.to_acc, direction)
    }

    new_signature = hex_binary(tx.signature, direction)
    %SignedTx{data: TxData.new(new_data), signature: new_signature}
  end

  @spec map_to_tx(map(), :serialize | :deserialize) :: SignedTx.t()
  def map_to_tx(map, direction) do
    case map do
      %{
        data: %{
          data: %{
            question: _,
            possible_answer_count: _,
            answers: _,
            from_acc: _,
            start_block_height: _,
            close_block_height: _,
            fee: _,
            nonce: _
          }
        },
        signature: _
      } ->
        new_map = %{map.data.data | from_acc: hex_binary(map.data.data.from_acc, direction)}
        new_signature = hex_binary(map.signature, direction)
        %SignedTx{data: %VotingTx{data: VotingQuestionTx.new(new_map)}, signature: new_signature}

      %{
        data: %{data: %{hash_question: _, answer: _, from_acc: _, fee: _, nonce: _}},
        signature: _
      } ->
        new_map = %{
          map.data.data
          | from_acc: hex_binary(map.data.data.from_acc, direction),
            hash_question: hex_binary(map.data.data.hash_question, direction)
        }

        new_signature = hex_binary(map.signature, direction)
        %SignedTx{data: %VotingTx{data: VotingAnswerTx.new(new_map)}, signature: new_signature}

      %{
        data: %{from_acc: _, to_acc: _, value: _, nonce: _, fee: _, lock_time_block: _},
        signature: _
      } ->
        new_map = %{
          map.data
          | from_acc: hex_binary(map.data.from_acc, direction),
            to_acc: hex_binary(map.data.to_acc, direction)
        }

        new_signature = hex_binary(map.signature, direction)
        %SignedTx{data: TxData.new(new_map), signature: new_signature}
    end
  end

  @spec hex_binary(binary(), :serialize | :deserialize) :: binary()
=======
    new_data = %{tx.data |
                 from_acc: hex_binary(tx.data.from_acc, direction),
                 to_acc: hex_binary(tx.data.to_acc, direction)}
    new_signature = base64_binary(tx.signature, direction)
    %SignedTx{data: SpendTx.new(new_data), signature: new_signature}
  end

  @spec hex_binary(binary(), :serialize | :deserialize) :: String.t() | binary()
>>>>>>> d2be94ae
  def hex_binary(data, direction) do
    if data != nil do
      case direction do
        :serialize ->
          Base.encode16(data)

        :deserialize ->
          Base.decode16!(data)
      end
    else
      nil
    end
  end

<<<<<<< HEAD
  def convert_map_keys(map, type) do
    case type do
      :to_atom ->
        Map.new(map, fn {k, v} ->
          if !is_atom(k) do
            {String.to_atom(k), v}
          else
            {k, v}
          end
        end)

      :to_string ->
        Map.new(map, fn {k, v} ->
          if is_atom(k) do
            {Kernel.to_string(k), v}
          else
            {k, v}
          end
        end)
=======
  @spec bech32_binary(binary() | String.t, Serialization.hash_types(),
                      :serialize | :deserialize) :: String.t() | binary()
  def bech32_binary(data, hash_type, direction) do
    case direction do
      :serialize ->
        case hash_type do
          :header ->
            Header.bech32_encode(data)
          :txs ->
            SignedTx.bech32_encode_root(data)
          :chainstate ->
            ChainState.bech32_encode(data)
        end
      :deserialize ->
        Bits.bech32_decode(data)
    end
  end

  @spec base64_binary(binary(), :serialize | :deserialize) :: String.t() | binary()
  def base64_binary(data, direction) do
    if data != nil do
      case(direction) do
        :serialize ->
          Base.encode64(data)
        :deserialize ->
          Base.decode64!(data)
      end
    else
      nil
>>>>>>> d2be94ae
    end
  end

  def merkle_proof(proof, acc) when is_tuple(proof) do
    proof
    |> Tuple.to_list()
    |> merkle_proof(acc)
  end

  def merkle_proof([], acc), do: acc

  def merkle_proof([head | tail], acc) do
    if is_tuple(head) do
      merkle_proof(Tuple.to_list(head), acc)
    else
      acc = [hex_binary(head, :serialize) | acc]
      merkle_proof(tail, acc)
    end
  end

  @spec pack_binary(term()) :: map()
  def pack_binary(term) do
    case term do
      %Block{} ->
        Map.from_struct(%{term | header: Map.from_struct(term.header)})
      %SignedTx{} ->
        Map.from_struct(%{term | data: Map.from_struct(term.data)})
      %{__struct__: _} ->
        Map.from_struct(term)
      _ ->
        term
    end
    |> Msgpax.pack!(iodata: false)
  end
end<|MERGE_RESOLUTION|>--- conflicted
+++ resolved
@@ -8,19 +8,23 @@
   alias Aecore.Structures.Header
   alias Aecore.Structures.SpendTx
   alias Aecore.Structures.SignedTx
-<<<<<<< HEAD
+  alias Aecore.Chain.ChainState
+  alias Aeutil.Bits
   alias Aecore.Structures.VotingTx
   alias Aecore.Structures.VotingAnswerTx
   alias Aecore.Structures.VotingQuestionTx
   require Logger
 
+
+  @type hash_types :: :chainstate | :header | :txs
+
   @spec block(Block.t(), :serialize | :deserialize) :: Block.t()
   def block(block, direction) do
     new_header = %{
       block.header
-      | chain_state_hash: hex_binary(block.header.chain_state_hash, direction),
-        prev_hash: hex_binary(block.header.prev_hash, direction),
-        txs_hash: hex_binary(block.header.txs_hash, direction)
+      | chain_state_hash: bech32_binary(block.header.chain_state_hash, :chainstate, direction),
+        prev_hash: bech32_binary(block.header.prev_hash, :header, direction),
+        txs_hash: bech32_binary(block.header.txs_hash, :txs, direction)
     }
 
     new_txs =
@@ -28,20 +32,6 @@
         map_to_tx(tx, direction)
       end)
 
-=======
-  alias Aecore.Chain.ChainState
-  alias Aeutil.Bits
-
-  @type hash_types :: :chainstate | :header | :txs
-
-  @spec block(Block.t(), :serialize | :deserialize) :: Block.t()
-  def block(block, direction) do
-    new_header = %{block.header |
-      chain_state_hash: bech32_binary(block.header.chain_state_hash, :chainstate, direction),
-      prev_hash: bech32_binary(block.header.prev_hash, :header, direction),
-      txs_hash: bech32_binary(block.header.txs_hash, :txs, direction)}
-    new_txs = Enum.map(block.txs, fn(tx) -> tx(tx, direction) end)
->>>>>>> d2be94ae
     Block.new(%{block | header: Header.new(new_header), txs: new_txs})
   end
 
@@ -56,7 +46,7 @@
         }
 
         new_signature = hex_binary(tx.signature, direction)
-        %SignedTx{data: TxData.new(new_data), signature: new_signature}
+        %SignedTx{data: SpendTx.new(new_data), signature: new_signature}
 
       :voting_tx ->
         case tx.data do
@@ -91,7 +81,6 @@
 
   @spec tx(SignedTx.t(), :serialize | :deserialize) :: SignedTx.t()
   def tx(tx, direction) do
-<<<<<<< HEAD
     new_data = %{
       tx.data
       | from_acc: hex_binary(tx.data.from_acc, direction),
@@ -99,7 +88,7 @@
     }
 
     new_signature = hex_binary(tx.signature, direction)
-    %SignedTx{data: TxData.new(new_data), signature: new_signature}
+    %SignedTx{data: SpendTx.new(new_data), signature: new_signature}
   end
 
   @spec map_to_tx(map(), :serialize | :deserialize) :: SignedTx.t()
@@ -148,21 +137,11 @@
         }
 
         new_signature = hex_binary(map.signature, direction)
-        %SignedTx{data: TxData.new(new_map), signature: new_signature}
-    end
-  end
-
-  @spec hex_binary(binary(), :serialize | :deserialize) :: binary()
-=======
-    new_data = %{tx.data |
-                 from_acc: hex_binary(tx.data.from_acc, direction),
-                 to_acc: hex_binary(tx.data.to_acc, direction)}
-    new_signature = base64_binary(tx.signature, direction)
-    %SignedTx{data: SpendTx.new(new_data), signature: new_signature}
+        %SignedTx{data: SpendTx.new(new_map), signature: new_signature}
+    end
   end
 
   @spec hex_binary(binary(), :serialize | :deserialize) :: String.t() | binary()
->>>>>>> d2be94ae
   def hex_binary(data, direction) do
     if data != nil do
       case direction do
@@ -177,7 +156,7 @@
     end
   end
 
-<<<<<<< HEAD
+
   def convert_map_keys(map, type) do
     case type do
       :to_atom ->
@@ -197,7 +176,9 @@
             {k, v}
           end
         end)
-=======
+      end
+    end
+
   @spec bech32_binary(binary() | String.t, Serialization.hash_types(),
                       :serialize | :deserialize) :: String.t() | binary()
   def bech32_binary(data, hash_type, direction) do
@@ -227,7 +208,6 @@
       end
     else
       nil
->>>>>>> d2be94ae
     end
   end
 
@@ -255,6 +235,8 @@
         Map.from_struct(%{term | header: Map.from_struct(term.header)})
       %SignedTx{} ->
         Map.from_struct(%{term | data: Map.from_struct(term.data)})
+      %VotingTx{} ->
+        Map.put(Map.from_struct(term), :data, Map.from_struct(term.data))
       %{__struct__: _} ->
         Map.from_struct(term)
       _ ->

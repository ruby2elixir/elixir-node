--- conflicted
+++ resolved
@@ -8,15 +8,18 @@
   alias Aecore.Structures.Header
   alias Aecore.Structures.SpendTx
   alias Aecore.Structures.SignedTx
-<<<<<<< HEAD
   alias Aecore.Structures.OracleQueryTxData
   alias Aecore.Structures.OracleRegistrationTxData
   alias Aecore.Structures.OracleResponseTxData
+  alias Aecore.Chain.ChainState
+  alias Aeutil.Bits
 
   @type transaction_types :: SpendTx.t() |
                              OracleQueryTxData.t() |
                              OracleRegistrationTxData.t() |
                              OracleResponseTxData.t()
+
+  @type hash_types :: :chainstate | :header | :oracle_reg_tx | :txs
 
   @spec block(Block.t(), :serialize | :deserialize) :: Block.t()
   def block(block, direction) do
@@ -42,60 +45,44 @@
   @spec header(Header.t(), :serialize | :deserialize) :: Header.t()
   def header(header, direction) do
     %{header |
-      chain_state_hash: hex_binary(header.chain_state_hash, direction),
-      prev_hash: hex_binary(header.prev_hash, direction),
-      txs_hash: hex_binary(header.txs_hash, direction)}
-=======
-  alias Aecore.Chain.ChainState
-  alias Aeutil.Bits
-
-  @type hash_types :: :chainstate | :header | :txs
-
-  @spec block(Block.t(), :serialize | :deserialize) :: Block.t()
-  def block(block, direction) do
-    new_header = %{block.header |
-      chain_state_hash: bech32_binary(block.header.chain_state_hash, :chainstate, direction),
-      prev_hash: bech32_binary(block.header.prev_hash, :header, direction),
-      txs_hash: bech32_binary(block.header.txs_hash, :txs, direction)}
-    new_txs = Enum.map(block.txs, fn(tx) -> tx(tx, direction) end)
-    Block.new(%{block | header: Header.new(new_header), txs: new_txs})
->>>>>>> d2be94ae
+      chain_state_hash: bech32_binary(header.chain_state_hash, :chainstate, direction),
+      prev_hash: bech32_binary(header.prev_hash, :header, direction),
+      txs_hash: bech32_binary(header.txs_hash, :txs, direction)}
   end
 
-  @spec tx(SignedTx.t(), :serialize | :deserialize) :: SignedTx.t()
+  @spec tx(SignedTx.t() | map(), :serialize | :deserialize) :: SignedTx.t()
   def tx(tx, direction) do
-<<<<<<< HEAD
     {new_data, new_signature} =
       case direction do
         :deserialize ->
-          built_tx_data = build_tx(tx).data
+          built_tx_data = build_tx_data(tx["data"])
           data = serialize_tx_data(built_tx_data, direction)
-          signature = hex_binary(tx["signature"], direction)
+          signature = base64_binary(tx["signature"], direction)
           {data, signature}
         :serialize ->
           data = serialize_tx_data(tx.data, direction)
-          signature = hex_binary(tx.signature, direction)
+          signature = base64_binary(tx.signature, direction)
           {data, signature}
       end
     %SignedTx{data: new_data, signature: new_signature}
   end
 
-  @spec build_tx(map()) :: transaction_types()
-  def build_tx(tx) do
+  @spec build_tx_data(map()) :: transaction_types()
+  def build_tx_data(tx_data) do
     cond do
-      SignedTx.is_spend_tx(tx["data"]) ->
-        SignedTx.new(%{tx | "data" => SpendTx.new(tx["data"])})
-      SignedTx.is_oracle_query_tx(tx["data"]) ->
-        SignedTx.new(%{tx | "data" => OracleQueryTxData.new(tx["data"])})
-      SignedTx.is_oracle_registration_tx(tx["data"]) ->
-        SignedTx.new(%{tx | "data" => OracleRegistrationTxData.new(tx["data"])})
-      SignedTx.is_oracle_response_tx(tx["data"]) ->
-        SignedTx.new(%{tx | "data" => OracleResponseTxData.new(tx["data"])})
+      SignedTx.is_spend_tx(tx_data) ->
+        SpendTx.new(tx_data)
+      SignedTx.is_oracle_query_tx(tx_data) ->
+        OracleQueryTxData.new(tx_data)
+      SignedTx.is_oracle_registration_tx(tx_data) ->
+        OracleRegistrationTxData.new(tx_data)
+      SignedTx.is_oracle_response_tx(tx_data) ->
+        OracleResponseTxData.new(tx_data)
     end
   end
 
   @spec serialize_tx_data(transaction_types(),
-                          :serialize | :deserialize) :: transaction_types()
+                          :serialize | :deserialize) :: Serialization.transaction_types()
   def serialize_tx_data(tx_data, direction) do
     case tx_data do
       %SpendTx{} ->
@@ -105,18 +92,13 @@
         %{tx_data | operator: hex_binary(tx_data.operator, direction)}
       %OracleResponseTxData{} ->
         %{tx_data | operator: hex_binary(tx_data.operator, direction),
-                    oracle_hash: hex_binary(tx_data.oracle_hash, direction)}
+                    oracle_hash: bech32_binary(tx_data.oracle_hash,
+                                               :oracle_reg_tx, direction)}
       %OracleQueryTxData{} ->
         %{tx_data | sender: hex_binary(tx_data.sender, direction),
-                    oracle_hash: hex_binary(tx_data.oracle_hash, direction)}
+                    oracle_hash: bech32_binary(tx_data.oracle_hash,
+                                               :oracle_reg_tx, direction)}
     end
-=======
-    new_data = %{tx.data |
-                 from_acc: hex_binary(tx.data.from_acc, direction),
-                 to_acc: hex_binary(tx.data.to_acc, direction)}
-    new_signature = base64_binary(tx.signature, direction)
-    %SignedTx{data: SpendTx.new(new_data), signature: new_signature}
->>>>>>> d2be94ae
   end
 
   @spec hex_binary(binary(), :serialize | :deserialize) :: String.t() | binary()
@@ -141,6 +123,8 @@
         case hash_type do
           :header ->
             Header.bech32_encode(data)
+          :oracle_reg_tx ->
+            OracleRegistrationTxData.bech32_encode(data)
           :txs ->
             SignedTx.bech32_encode_root(data)
           :chainstate ->

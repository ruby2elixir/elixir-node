defmodule Aeutil.Serialization do
  @moduledoc """
  Utility module for serialization
  """

  alias __MODULE__
  alias Aecore.Structures.Block
  alias Aecore.Structures.Header
  alias Aecore.Structures.SpendTx
  alias Aecore.Structures.DataTx
  alias Aecore.Structures.SignedTx
<<<<<<< HEAD
  alias Aeutil.Parser

  @type transaction_types :: SpendTx.t() | DataTx.t()

  @spec block(Block.t(), :serialize | :deserialize) :: Block.t()
  def block(block, :serialize) do
    header = header(block.header, :serialize)
    txs = Enum.map(block.txs, fn(tx) -> tx(tx, :serialize) end)
    %{"header" => header, "txs" => txs}
  end

  def block(block, :deserialize) do
    built_header =
      block["header"]
      |> header(:deserialize)
      |> Header.new()

    txs = Enum.map(block["txs"], fn(tx) -> tx(tx, :deserialize) end)
    Block.new(header: built_header, txs: txs)
  end

  @spec header(Header.t(), :serialize | :deserialize) :: Header.t()
  def header(header, :serialize) do
    header
    |> Map.from_struct()
    |> Enum.reduce(%{}, fn({key, value}, new_header) ->
      Map.put(new_header, Parser.to_string!(key), serialize_value(value))
    end)
  end

  def header(header, :deserialize) do
    Enum.reduce(header, %{}, fn({key, value}, new_header) ->
      Map.put(new_header, Parser.to_atom!(key), deserialize_value(value))
    end)
  end

  @spec tx(SignedTx.t(), :serialize | :deserialize) :: SignedTx.t()
  def tx(tx, :serialize) do
    data = DataTx.serialize(tx.data, :serialize)
    signature = hex_binary(tx.signature, :serialize)
    %{"data" => data, "signature" => signature}
  end

  def tx(tx, :deserialize) do
    tx_data = tx["data"]
    data = DataTx.serialize(tx_data, :deserialize)
    signature = hex_binary(tx["signature"], :deserialize)
    %SignedTx{data: data, signature: signature}
  end

  @spec hex_binary(binary(), :serialize | :deserialize) :: binary()
  def hex_binary(data, :serialize) when data != nil, do: Base.encode16(data)
  def hex_binary(data, :deserialize) when data != nil, do: Base.decode16!(data)
  def hex_binary(data, _),  do: nil
=======
  alias Aecore.Chain.ChainState
  alias Aeutil.Bits

  @type hash_types :: :chainstate | :header | :txs

  @spec block(Block.t(), :serialize | :deserialize) :: Block.t()
  def block(block, direction) do
    new_header = %{block.header |
      chain_state_hash: bech32_binary(block.header.chain_state_hash, :chainstate, direction),
      prev_hash: bech32_binary(block.header.prev_hash, :header, direction),
      txs_hash: bech32_binary(block.header.txs_hash, :txs, direction)}
    new_txs = Enum.map(block.txs, fn(tx) -> tx(tx, direction) end)
    Block.new(%{block | header: Header.new(new_header), txs: new_txs})
  end

  @spec tx(SignedTx.t(), :serialize | :deserialize) :: SignedTx.t()
  def tx(tx, direction) do
    new_data = %{tx.data |
                 from_acc: hex_binary(tx.data.from_acc, direction),
                 to_acc: hex_binary(tx.data.to_acc, direction)}
    new_signature = base64_binary(tx.signature, direction)
    %SignedTx{data: SpendTx.new(new_data), signature: new_signature}
  end

  @spec hex_binary(binary(), :serialize | :deserialize) :: String.t() | binary()
  def hex_binary(data, direction) do
    if data != nil do
      case(direction) do
        :serialize ->
          Base.encode16(data)
        :deserialize ->
          Base.decode16!(data)
      end
    else
      nil
    end
  end

  @spec bech32_binary(binary() | String.t, Serialization.hash_types(),
                      :serialize | :deserialize) :: String.t() | binary()
  def bech32_binary(data, hash_type, direction) do
    case direction do
      :serialize ->
        case hash_type do
          :header ->
            Header.bech32_encode(data)
          :txs ->
            SignedTx.bech32_encode_root(data)
          :chainstate ->
            ChainState.bech32_encode(data)
        end
      :deserialize ->
        Bits.bech32_decode(data)
    end
  end

  @spec base64_binary(binary(), :serialize | :deserialize) :: String.t() | binary()
  def base64_binary(data, direction) do
    if data != nil do
      case(direction) do
        :serialize ->
          Base.encode64(data)
        :deserialize ->
          Base.decode64!(data)
      end
    else
      nil
    end
  end
>>>>>>> 74783299

  def merkle_proof(proof, acc) when is_tuple(proof) do
    proof
    |> Tuple.to_list()
    |> merkle_proof(acc)
  end

  def merkle_proof([], acc), do: acc

  def merkle_proof([head | tail], acc) do
    if is_tuple(head) do
      merkle_proof(Tuple.to_list(head), acc)
    else
      acc = [hex_binary(head, :serialize)| acc]
      merkle_proof(tail, acc)
    end
  end

  @spec pack_binary(term()) :: map()
  def pack_binary(term) do
    case term do
      %Block{} ->
        Map.from_struct(%{term | header: Map.from_struct(term.header)})

      %SignedTx{} ->
        Map.from_struct(%{term | data: Map.from_struct(term.data)})

      %DataTx{} ->
        Map.from_struct(%{term | payload: Map.from_struct(term.payload)})

      %{__struct__: _} ->
        Map.from_struct(term)

      _ ->
        term
    end
    |> Msgpax.pack!(iodata: false)
  end

  def serialize_value(nil), do: nil

  def serialize_value(value) when is_list(value) do
    for elem <- value do
      serialize_value(elem)
    end
  end

  def serialize_value(value) when is_map(value) do
    value =
      case Map.has_key?(value, :__struct__) do
        true -> Map.from_struct(value)
        false -> value
      end

    Enum.reduce(value, %{},
      fn({key, val}, new_val)->
        Map.put(new_val, serialize_value(key), serialize_value(val))
      end)
  end

  def serialize_value(value) when is_binary(value) do
    hex_binary(value, :serialize)
  end

  def serialize_value(value) when is_atom(value) do
    Atom.to_string(value)
  end

  def serialize_value(value), do: value

  def deserialize_value(nil), do: nil

  def deserialize_value(value) when is_list(value) do
    for elem <- value do
      deserialize_value(elem)
    end
  end

  def deserialize_value(value) when is_map(value) do
    Enum.reduce(value, %{},
      fn({key, val}, new_value) ->
        Map.put(new_value, deserialize_value(key), deserialize_value(val))
      end)
  end

  def deserialize_value(value) when is_binary(value) do
    case Base.decode16(value, case: :upper) do
      {:ok, _} -> hex_binary(value, :deserialize)
      _-> Parser.to_atom!(value)
    end
  end

  def deserialize_value(value), do: value

end<|MERGE_RESOLUTION|>--- conflicted
+++ resolved
@@ -9,10 +9,13 @@
   alias Aecore.Structures.SpendTx
   alias Aecore.Structures.DataTx
   alias Aecore.Structures.SignedTx
-<<<<<<< HEAD
+  alias Aecore.Chain.ChainState
   alias Aeutil.Parser
+  alias Aeutil.Bits
 
   @type transaction_types :: SpendTx.t() | DataTx.t()
+
+  @type hash_types :: :chainstate | :header | :txs
 
   @spec block(Block.t(), :serialize | :deserialize) :: Block.t()
   def block(block, :serialize) do
@@ -32,94 +35,74 @@
   end
 
   @spec header(Header.t(), :serialize | :deserialize) :: Header.t()
-  def header(header, :serialize) do
-    header
-    |> Map.from_struct()
-    |> Enum.reduce(%{}, fn({key, value}, new_header) ->
-      Map.put(new_header, Parser.to_string!(key), serialize_value(value))
-    end)
-  end
-
-  def header(header, :deserialize) do
-    Enum.reduce(header, %{}, fn({key, value}, new_header) ->
-      Map.put(new_header, Parser.to_atom!(key), deserialize_value(value))
-    end)
-  end
+  def header(header, :serialize), do: serialize_value(header)
+  def header(header, :deserialize), do: deserialize_value(header)
 
   @spec tx(SignedTx.t(), :serialize | :deserialize) :: SignedTx.t()
   def tx(tx, :serialize) do
     data = DataTx.serialize(tx.data, :serialize)
-    signature = hex_binary(tx.signature, :serialize)
+    signature = base64_binary(tx.signature, :serialize)
     %{"data" => data, "signature" => signature}
   end
 
   def tx(tx, :deserialize) do
     tx_data = tx["data"]
     data = DataTx.serialize(tx_data, :deserialize)
-    signature = hex_binary(tx["signature"], :deserialize)
+    signature = base64_binary(tx["signature"], :deserialize)
     %SignedTx{data: data, signature: signature}
   end
+
+
+
+
+
+  #++++++++++++++++++++++++++++++++++++++++++++++++++++++++++++++++++++++++
+  # @spec block(Block.t(), :serialize | :deserialize) :: Block.t()
+  # def block(block, direction) do
+  #   new_header = %{block.header |
+  #     chain_state_hash: bech32_binary(block.header.chain_state_hash, :chainstate, direction),
+  #     prev_hash: bech32_binary(block.header.prev_hash, :header, direction),
+  #     txs_hash: bech32_binary(block.header.txs_hash, :txs, direction)}
+  #   new_txs = Enum.map(block.txs, fn(tx) -> tx(tx, direction) end)
+  #   Block.new(%{block | header: Header.new(new_header), txs: new_txs})
+  # end
+
+  # @spec tx(SignedTx.t(), :serialize | :deserialize) :: SignedTx.t()
+  # def tx(tx, direction) do
+  #   new_data = %{tx.data |
+  #                from_acc: hex_binary(tx.data.from_acc, direction),
+  #                to_acc: hex_binary(tx.data.to_acc, direction)}
+  #   new_signature = base64_binary(tx.signature, direction)
+  #   %SignedTx{data: SpendTx.new(new_data), signature: new_signature}
+  # end
+  #+++++++++++++++++++++++++++++++++++++++++++++++++++++++++++++++++++++++++++++++
+
+  # @spec bech32_binary(binary() | String.t, Serialization.hash_types(),
+  #                     :serialize | :deserialize) :: String.t() | binary()
+  # def bech32_binary(data, hash_type, direction) do
+  #   case direction do
+  #     :serialize ->
+  #       case hash_type do
+  #         :header ->
+  #           Header.bech32_encode(data)
+
+  #         :txs ->
+  #           SignedTx.bech32_encode_root(data)
+
+  #         :chainstate ->
+  #           ChainState.bech32_encode(data)
+  #       end
+
+  #     :deserialize ->
+  #       Bits.bech32_decode(data)
+  #   end
+  # end
+
 
   @spec hex_binary(binary(), :serialize | :deserialize) :: binary()
   def hex_binary(data, :serialize) when data != nil, do: Base.encode16(data)
   def hex_binary(data, :deserialize) when data != nil, do: Base.decode16!(data)
   def hex_binary(data, _),  do: nil
-=======
-  alias Aecore.Chain.ChainState
-  alias Aeutil.Bits
-
-  @type hash_types :: :chainstate | :header | :txs
-
-  @spec block(Block.t(), :serialize | :deserialize) :: Block.t()
-  def block(block, direction) do
-    new_header = %{block.header |
-      chain_state_hash: bech32_binary(block.header.chain_state_hash, :chainstate, direction),
-      prev_hash: bech32_binary(block.header.prev_hash, :header, direction),
-      txs_hash: bech32_binary(block.header.txs_hash, :txs, direction)}
-    new_txs = Enum.map(block.txs, fn(tx) -> tx(tx, direction) end)
-    Block.new(%{block | header: Header.new(new_header), txs: new_txs})
-  end
-
-  @spec tx(SignedTx.t(), :serialize | :deserialize) :: SignedTx.t()
-  def tx(tx, direction) do
-    new_data = %{tx.data |
-                 from_acc: hex_binary(tx.data.from_acc, direction),
-                 to_acc: hex_binary(tx.data.to_acc, direction)}
-    new_signature = base64_binary(tx.signature, direction)
-    %SignedTx{data: SpendTx.new(new_data), signature: new_signature}
-  end
-
-  @spec hex_binary(binary(), :serialize | :deserialize) :: String.t() | binary()
-  def hex_binary(data, direction) do
-    if data != nil do
-      case(direction) do
-        :serialize ->
-          Base.encode16(data)
-        :deserialize ->
-          Base.decode16!(data)
-      end
-    else
-      nil
-    end
-  end
-
-  @spec bech32_binary(binary() | String.t, Serialization.hash_types(),
-                      :serialize | :deserialize) :: String.t() | binary()
-  def bech32_binary(data, hash_type, direction) do
-    case direction do
-      :serialize ->
-        case hash_type do
-          :header ->
-            Header.bech32_encode(data)
-          :txs ->
-            SignedTx.bech32_encode_root(data)
-          :chainstate ->
-            ChainState.bech32_encode(data)
-        end
-      :deserialize ->
-        Bits.bech32_decode(data)
-    end
-  end
 
   @spec base64_binary(binary(), :serialize | :deserialize) :: String.t() | binary()
   def base64_binary(data, direction) do
@@ -127,6 +110,7 @@
       case(direction) do
         :serialize ->
           Base.encode64(data)
+
         :deserialize ->
           Base.decode64!(data)
       end
@@ -134,7 +118,6 @@
       nil
     end
   end
->>>>>>> 74783299
 
   def merkle_proof(proof, acc) when is_tuple(proof) do
     proof
@@ -155,6 +138,8 @@
 
   @spec pack_binary(term()) :: map()
   def pack_binary(term) do
+    IO.inspect "pack_bonery"
+    IO.inspect term
     case term do
       %Block{} ->
         Map.from_struct(%{term | header: Map.from_struct(term.header)})
@@ -174,55 +159,65 @@
     |> Msgpax.pack!(iodata: false)
   end
 
-  def serialize_value(nil), do: nil
-
-  def serialize_value(value) when is_list(value) do
+  def serialize_value(value), do: serialize_value(value, "")
+
+  def serialize_value(nil, _), do: nil
+
+  def serialize_value(value, type) when is_list(value) do
     for elem <- value do
-      serialize_value(elem)
-    end
-  end
-
-  def serialize_value(value) when is_map(value) do
+      serialize_value(elem, type)
+    end
+  end
+
+  def serialize_value(value, type) when is_map(value) do
     value =
       case Map.has_key?(value, :__struct__) do
         true -> Map.from_struct(value)
         false -> value
       end
 
-    Enum.reduce(value, %{},
-      fn({key, val}, new_val)->
-        Map.put(new_val, serialize_value(key), serialize_value(val))
-      end)
-  end
-
-  def serialize_value(value) when is_binary(value) do
-    hex_binary(value, :serialize)
-  end
-
-  def serialize_value(value) when is_atom(value) do
+    Enum.reduce(value, %{}, fn({key, val}, new_val)->
+      Map.put(new_val, key, serialize_value(val, key))
+    end)
+  end
+
+  def serialize_value(value, type) when is_binary(value) do
+    case type do
+      :prev_hash ->
+        Header.bech32_encode(value)
+
+      :txs_hash ->
+        SignedTx.bech32_encode_root(value)
+
+      :chain_state_hash ->
+        ChainState.bech32_encode(value)
+
+      _ ->
+        Aewallet.Encoding.encode(value, :ae)
+    end
+  end
+
+  def serialize_value(value, _) when is_atom(value) do
     Atom.to_string(value)
   end
 
-  def serialize_value(value), do: value
+  def serialize_value(value, _), do: value
 
   def deserialize_value(nil), do: nil
 
   def deserialize_value(value) when is_list(value) do
-    for elem <- value do
-      deserialize_value(elem)
-    end
+    for elem <- value, do: deserialize_value(elem)
   end
 
   def deserialize_value(value) when is_map(value) do
-    Enum.reduce(value, %{},
-      fn({key, val}, new_value) ->
+    Enum.reduce(value, %{}, fn({key, val}, new_value) ->
         Map.put(new_value, deserialize_value(key), deserialize_value(val))
       end)
   end
 
   def deserialize_value(value) when is_binary(value) do
     case Base.decode16(value, case: :upper) do
-      {:ok, _} -> hex_binary(value, :deserialize)
+      {:ok, _} -> Bits.bech32_decode(value)
       _-> Parser.to_atom!(value)
     end
   end

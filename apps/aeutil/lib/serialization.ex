defmodule Aeutil.Serialization do
  @moduledoc """
  Utility module for serialization
  """

<<<<<<< HEAD
  alias Aecore.Structures.Block
  alias Aecore.Structures.Header
  alias Aecore.Structures.OracleRegistrationTx
  alias Aecore.Structures.SpendTx
  alias Aecore.Structures.OracleQueryTx
  alias Aecore.Structures.OracleResponseTx
  alias Aecore.Structures.OracleExtendTx
  alias Aecore.Structures.DataTx
  alias Aecore.Structures.SignedTx
  alias Aecore.Structures.Chainstate
=======
  alias Aecore.Chain.Block
  alias Aecore.Chain.Header
  alias Aecore.Account.Tx.SpendTx
  alias Aecore.Oracle.Tx.OracleQueryTx
  alias Aecore.Tx.DataTx
  alias Aecore.Tx.SignedTx
  alias Aecore.Chain.Chainstate
>>>>>>> 4a1cb1c2
  alias Aeutil.Parser
  alias Aecore.Account.Account
  alias Aecore.Account.Tx.SpendTx

  @type transaction_types :: SpendTx.t() | DataTx.t()

  @type hash_types :: :chainstate | :header | :txs

  @type raw_data :: %{
          block_hash: binary(),
          block_height: non_neg_integer(),
          fee: non_neg_integer(),
          nonce: non_neg_integer(),
          payload: SpendTx.t(),
          sender: binary() | nil,
          signature: binary() | nil,
          txs_hash: binary(),
          type: atom()
        }
  @spec block(Block.t() | map(), :serialize | :deserialize) :: map | Block.t()
  def block(block, :serialize) do
    serialized_block = serialize_value(block)
    Map.put(serialized_block["header"], "transactions", serialized_block["txs"])
  end

  def block(block, :deserialize) do
    txs = Enum.map(block["transactions"], fn tx -> tx(tx, :deserialize) end)

    built_header =
      block
      |> Map.delete("transactions")
      |> deserialize_value()
      |> Header.new()

    Block.new(header: built_header, txs: txs)
  end

  @spec tx(map(), :serialize | :deserialize) :: SignedTx.t()
  def tx(tx, :serialize) do
    serialize_value(tx)
  end

  def tx(tx, :deserialize) do
    tx_data = tx["data"]

    data = DataTx.deserialize(tx_data)

    signature = base64_binary(tx["signature"], :deserialize)
    %SignedTx{data: data, signature: signature}
  end

  @spec account_state(Account.t() | :none | binary(), :serialize | :deserialize) ::
          binary() | :none | Account.t()
  def account_state(account_state, :serialize) do
    account_state
    |> serialize_value()
    |> Msgpax.pack!()
  end

  def account_state(:none, :deserialize), do: :none

  def account_state(encoded_account_state, :deserialize) do
    {:ok, account_state} = Msgpax.unpack(encoded_account_state)

    {:ok,
     account_state
     |> deserialize_value()
     |> Account.new()}
  end

  @spec hex_binary(binary(), :serialize | :deserialize) :: binary()
  def hex_binary(data, :serialize) when data != nil, do: Base.encode16(data)
  def hex_binary(data, :deserialize) when data != nil, do: Base.decode16!(data)
  def hex_binary(_, _), do: nil

  @spec base64_binary(binary(), :serialize | :deserialize) :: String.t() | binary()
  def base64_binary(data, :serialize) when data != nil, do: Base.encode64(data)
  def base64_binary(data, :deserialize) when data != nil, do: Base.decode64!(data)
  def base64_binary(_, _), do: nil

  def merkle_proof(proof, acc) when is_tuple(proof) do
    proof
    |> Tuple.to_list()
    |> merkle_proof(acc)
  end

  def merkle_proof([], acc), do: acc

  def merkle_proof([head | tail], acc) do
    if is_tuple(head) do
      merkle_proof(Tuple.to_list(head), acc)
    else
      acc = [serialize_value(head, :proof) | acc]
      merkle_proof(tail, acc)
    end
  end

  @spec pack_binary(term()) :: map()
  def pack_binary(term) do
    term
    |> remove_struct()
    |> Msgpax.pack!(iodata: false)
  end

  @doc """
  Loops through a structure are simplifies it. Removes all the strucutured maps
  """
  @spec remove_struct(list()) :: list()
  @spec remove_struct(map()) :: map()
  def remove_struct(term) when is_list(term) do
    for elem <- term, do: remove_struct(elem)
  end

  def remove_struct(term) when is_map(term) do
    if Map.has_key?(term, :__struct__) do
      term
      |> Map.from_struct()
      |> Enum.reduce(%{}, fn {key, value}, term_acc ->
        Map.put(term_acc, key, remove_struct(value))
      end)
    else
      term
    end
  end

  def remove_struct(term), do: term

  @doc """
  Initializing function to the recursive functionality of serializing a strucure
  """
  @spec serialize_value(any()) :: any()
  def serialize_value(value), do: serialize_value(value, "")

  @doc """
  Loops recursively through a given structure. If it goes into a map
  the keys are converted to string and each binary value
  is encoded if necessary. (depends on the key)
  """
  @spec serialize_value(list(), atom()) :: list()
  @spec serialize_value(map(), atom()) :: map()
  @spec serialize_value(binary(), atom() | String.t()) :: binary()
  def serialize_value(nil, _), do: nil

  def serialize_value(value, type) when is_list(value) do
    for elem <- value, do: serialize_value(elem, type)
  end

  def serialize_value(value, _type) when is_map(value) do
    value
    |> remove_struct()
    |> Enum.reduce(%{}, fn {key, val}, new_val ->
      Map.put(new_val, serialize_value(key), serialize_value(val, key))
    end)
  end

  def serialize_value(value, type) when is_binary(value) do
    case type do
      :root_hash ->
        Chainstate.base58c_encode(value)

      :prev_hash ->
        Header.base58c_encode(value)

      :txs_hash ->
        SignedTx.base58c_encode_root(value)

      :sender ->
        Account.base58c_encode(value)

      :receiver ->
        Account.base58c_encode(value)

      :oracle_address ->
        Account.base58c_encode(value)

      :query_id ->
        OracleQueryTx.base58c_encode(value)

      :signature ->
        base64_binary(value, :serialize)

      :proof ->
        base64_binary(value, :serialize)

      _ ->
        value
    end
  end

  def serialize_value(value, _) when is_atom(value) do
    case value do
      :pow_evidence -> "pow"
      :root_hash -> "state_hash"
      _ -> Atom.to_string(value)
    end
  end

  def serialize_value(value, _), do: value

  @doc """
  Initializing function to the recursive functionality of deserializing a strucure
  """
  @spec deserialize_value(any()) :: any()
  def deserialize_value(value), do: deserialize_value(value, "")

  @doc """
  Loops recursively through a given serialized structure, converts the keys to atoms
  and decodes the encoded binary values
  """
  @spec deserialize_value(list()) :: list()
  @spec deserialize_value(map()) :: map()
  @spec deserialize_value(binary()) :: binary() | atom()
  def deserialize_value(nil, _), do: nil

  def deserialize_value(value, type) when is_list(value) do
    for elem <- value, do: deserialize_value(elem, type)
  end

  def deserialize_value(value, _) when is_map(value) do
    Enum.reduce(value, %{}, fn {key, val}, new_value ->
      case key do
        "pow" ->
          Map.put(new_value, :pow_evidence, deserialize_value(val, :pow_evidence))

        "state_hash" ->
          Map.put(new_value, :root_hash, deserialize_value(val, :root_hash))

        _ ->
          Map.put(new_value, Parser.to_atom!(key), deserialize_value(val, Parser.to_atom!(key)))
      end
    end)
  end

  def deserialize_value(value, type) when is_binary(value) do
    case type do
      :root_hash ->
        Chainstate.base58c_decode(value)

      :prev_hash ->
        Header.base58c_decode(value)

      :txs_hash ->
        SignedTx.base58c_decode_root(value)

      :sender ->
        Account.base58c_decode(value)

      :receiver ->
        Account.base58c_decode(value)

      :oracle_address ->
        Account.base58c_decode(value)

      :query_id ->
        OracleQueryTx.base58c_decode(value)

      :signature ->
        base64_binary(value, :deserialize)

      :proof ->
        base64_binary(value, :deserialize)

      _ ->
        Parser.to_atom!(value)
    end
  end

  def deserialize_value(value, _), do: value

  @spec serialize_txs_info_to_json(list(raw_data())) :: list(map())
  def serialize_txs_info_to_json(txs_info) when is_list(txs_info) do
    serialize_txs_info_to_json(txs_info, [])
  end

  defp serialize_txs_info_to_json([h | t], acc) do
    tx = DataTx.init(h.type, h.payload, h.sender, h.fee, h.nonce)
    tx_hash = SignedTx.hash_tx(%SignedTx{data: tx, signature: nil})

    json_response_struct = %{
      tx: %{
        sender: Account.base58c_encode(h.sender),
        recipient: Account.base58c_encode(h.payload.receiver),
        amount: h.payload.amount,
        fee: h.fee,
        nonce: h.nonce,
        vsn: h.payload.version
      },
      block_height: h.block_height,
      block_hash: Header.base58c_encode(h.block_hash),
      hash: DataTx.base58c_encode(tx_hash),
      signatures: [SignedTx.base58c_encode_signature(h.signature)]
    }

    acc = [json_response_struct | acc]
    serialize_txs_info_to_json(t, acc)
  end

  defp serialize_txs_info_to_json([], acc) do
    Enum.reverse(acc)
  end

  def rlp_encode(%SignedTx{} = tx) do
    ExRLP.encode([type_to_tag(SignedTx),1,rlp_encode(tx.data)])
  end

  # def rlp_encode(%SignedTx{} = tx) do
  #   list_of_formatted_data =
  #     case tx.data.type do
  #       SpendTx ->
  #         if tx.signature == nil and tx.data.sender == nil do
  #           [
  #             type_to_tag(CoinbaseTx),
  #             1,
  #             tx.data.payload.receiver,
  #             tx.data.nonce,
  #             tx.data.payload.amount
  #           ]
  #         else
  #           [
  #             type_to_tag(SpendTx),
  #             1,
  #             tx.data.sender,
  #             tx.data.payload.receiver,
  #             tx.data.payload.amount,
  #             tx.data.fee,
  #             tx.data.nonce
  #           ]
  #         end

  #       OracleRegistrationTx ->
  #         [
  #           type_to_tag(OracleRegistrationTx),
  #           1,
  #           tx.data.sender,
  #           tx.data.nonce,
  #           transform_item(tx.data.payload.query_format),
  #           transform_item(tx.data.payload.response_format),
  #           tx.data.payload.query_fee,
  #           transform_item(tx.data.payload.ttl.type),
  #           tx.data.payload.ttl.ttl,
  #           tx.data.fee
  #         ]

  #       OracleQueryTx ->
  #         [
  #           type_to_tag(OracleQueryTx),
  #           1,
  #           tx.data.sender,
  #           tx.data.nonce,
  #           tx.data.payload.oracle_address,
  #           transform_item(tx.data.payload.query_data),
  #           tx.data.payload.query_fee,
  #           transform_item(tx.data.payload.query_ttl.type),
  #           tx.data.payload.query_ttl.ttl,
  #           transform_item(tx.data.payload.response_ttl.type),
  #           tx.data.payload.response_ttl.ttl,
  #           tx.data.fee
  #         ]

  #       OracleResponseTx ->
  #         [
  #           type_to_tag(OracleResponseTx),
  #           1,
  #           tx.data.sender,
  #           tx.data.nonce,
  #           tx.data.payload.query_id,
  #           transform_item(tx.data.payload.response),
  #           tx.data.fee
  #         ]

  #       OracleExtendTx ->
  #         [
  #           type_to_tag(OracleExtendTx),
  #           1,
  #           tx.data.sender,
  #           tx.data.nonce,
  #           tx.data.payload.ttl.type,
  #           tx.data.payload.ttl.ttl,
  #           tx.data.fee
  #         ]
  #     end

  #   ExRLP.encode(list_of_formatted_data)
  # end

  def rlp_encode(%DataTx{type: SpendTx} = tx) do
    list_of_formatted_data =
      if tx.sender == nil do
        [
          type_to_tag(CoinbaseTx),
          1,
          tx.payload.receiver,
          tx.nonce,
          tx.payload.amount
        ]
      else
        [
          type_to_tag(SpendTx),
          1,
          tx.sender,
          tx.payload.receiver,
          tx.payload.amount,
          tx.fee,
          tx.nonce
        ]
      end

    ExRLP.encode(list_of_formatted_data)
  end

  def rlp_encode(%DataTx{type: OracleRegistrationTx} = tx) do
    list_of_formatted_data = [
      type_to_tag(OracleRegistrationTx),
      1,
      tx.sender,
      tx.nonce,
      transform_item(tx.payload.query_format),
      transform_item(tx.payload.response_format),
      tx.payload.query_fee,
      transform_item(tx.payload.ttl.type),
      tx.payload.ttl.ttl,
      tx.fee
    ]

    ExRLP.encode(list_of_formatted_data)
  end

  def rlp_encode(%DataTx{type: OracleQueryTx} = tx) do
    list_of_formatted_data = [
      type_to_tag(OracleQueryTx),
      1,
      tx.sender,
      tx.nonce,
      tx.payload.oracle_address,
      transform_item(tx.payload.query_data),
      tx.payload.query_fee,
      transform_item(tx.payload.query_ttl.type),
      tx.payload.query_ttl.ttl,
      transform_item(tx.payload.response_ttl.type),
      tx.payload.response_ttl.ttl,
      tx.fee
    ]

    ExRLP.encode(list_of_formatted_data)
  end

  def rlp_encode(%DataTx{type: OracleResponseTx} = tx) do
    list_of_formatted_data = [
      type_to_tag(OracleResponseTx),
      1,
      tx.sender,
      tx.nonce,
      tx.payload.query_id,
      transform_item(tx.payload.response),
      tx.fee
    ]

    ExRLP.encode(list_of_formatted_data)
  end

  def rlp_encode(%DataTx{type: OracleExtendTx} = tx) do
    list_of_formatted_data = [
      type_to_tag(OracleExtendTx),
      1,
      tx.sender,
      tx.nonce,
      tx.payload.ttl.type,
      tx.payload.ttl.ttl,
      tx.fee
    ]

    ExRLP.encode(list_of_formatted_data)
  end

  def type_to_tag(type) do
    case type do
      SignedTx ->
        11

      SpendTx ->
        12

      CoinbaseTx ->
        13

      OracleRegistrationTx ->
        22

      OracleQueryTx ->
        23

      OracleResponseTx ->
        24

      OracleExtendTx ->
        25
    end
  end

  def tag_to_type(tag) do
    case tag do
      12 -> SpendTx
      13 -> CoinbaseTx
      21 -> OracleQueryTx
      22 -> OracleRegistrationTx
      24 -> OracleResponseTx
      25 -> OracleExtendTx
    end
  end

  def rlp_decode(values) when is_binary(values) do
    [tag_bin, ver_bin | rest_data] = ExRLP.decode(values)
    tag = transform_item(tag_bin, :int)
    ver = transform_item(ver_bin, :int)

    case tag_to_type(tag) do
      SpendTx ->
        [sender, receiver, amount, fee, nonce] = rest_data

        [
          sender,
          receiver,
          transform_item(amount, :int),
          transform_item(fee, :int),
          transform_item(nonce, :int)
        ]

      CoinbaseTx ->
        [receiver, nonce, amount] = rest_data
        [receiver, transform_item(nonce, :int), transform_item(amount, :int)]

      OracleQueryTx ->
        [
          sender,
          nonce,
          oracle_address,
          query_data,
          query_fee,
          query_ttl_type,
          query_ttl_value,
          response_ttl_type,
          response_ttl_value,
          fee
        ] = rest_data

      OracleRegistrationTx ->
        [sender, nonce, query_format, response_format, query_fee, ttl_type, ttl_value, fee] =
          rest_data

        [
          sender,
          transform_item(nonce, :int),
          transform_item(query_format, :binary),
          transform_item(response_format, :binary),
          transform_item(query_fee, :int),
          transform_item(ttl_type, :binary),
          transform_item(ttl_value, :int),
          transform_item(fee, :int)
        ]

      OracleResponseTx ->
        [sender, nonce, query_id, response, fee] = rest_data

        [
          sender,
          transform_item(nonce, :int),
          transform_item(query_id, :binary),
          transform_item(response, :binary),
          transform_item(fee, :int)
        ]

      OracleExtendTx ->
        [sender, nonce, ttl_type, ttl_value, fee] = rest_data

        [
          sender,
          transform_item(nonce, :int),
          transform_item(ttl_type, :binary),
          transform_item(ttl_value, :int),
          transform_item(fee, :int)
        ]

      _ ->
        {:error, "Illegal serialization"}
    end
  end

  #  def rlp_decode(binary,pattern) do

  #  end
  defp transform_item(item) do
    :erlang.term_to_binary(item)
  end

  defp transform_item(item, type) do
    case type do
      :int -> :binary.decode_unsigned(item)
      :binary -> :erlang.binary_to_term(item)
    end
  end
end<|MERGE_RESOLUTION|>--- conflicted
+++ resolved
@@ -3,26 +3,16 @@
   Utility module for serialization
   """
 
-<<<<<<< HEAD
-  alias Aecore.Structures.Block
-  alias Aecore.Structures.Header
-  alias Aecore.Structures.OracleRegistrationTx
-  alias Aecore.Structures.SpendTx
-  alias Aecore.Structures.OracleQueryTx
-  alias Aecore.Structures.OracleResponseTx
-  alias Aecore.Structures.OracleExtendTx
-  alias Aecore.Structures.DataTx
-  alias Aecore.Structures.SignedTx
-  alias Aecore.Structures.Chainstate
-=======
   alias Aecore.Chain.Block
   alias Aecore.Chain.Header
   alias Aecore.Account.Tx.SpendTx
   alias Aecore.Oracle.Tx.OracleQueryTx
+  alias Aecore.Oracle.Tx.OracleRegistrationTx
+  alias Aecore.Oracle.Tx.OracleExtendTx
+  alias Aecore.Oracle.Tx.OracleResponseTx
   alias Aecore.Tx.DataTx
   alias Aecore.Tx.SignedTx
   alias Aecore.Chain.Chainstate
->>>>>>> 4a1cb1c2
   alias Aeutil.Parser
   alias Aecore.Account.Account
   alias Aecore.Account.Tx.SpendTx
@@ -325,7 +315,7 @@
   end
 
   def rlp_encode(%SignedTx{} = tx) do
-    ExRLP.encode([type_to_tag(SignedTx),1,rlp_encode(tx.data)])
+    ExRLP.encode([type_to_tag(SignedTx), 1, rlp_encode(tx.data)])
   end
 
   # def rlp_encode(%SignedTx{} = tx) do

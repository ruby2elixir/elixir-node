--- conflicted
+++ resolved
@@ -19,7 +19,6 @@
   @type hash_types :: :chainstate | :header | :txs
 
   @spec block(Block.t(), :serialize | :deserialize) :: Block.t()
-<<<<<<< HEAD
   def block(block, :serialize) do
     header = header(block.header, :serialize)
     txs = Enum.map(block.txs, fn(tx) -> tx(tx, :serialize) end)
@@ -42,14 +41,14 @@
 
   @spec tx(SignedTx.t(), :serialize | :deserialize) :: SignedTx.t()
   def tx(tx, :serialize) do
-    data = DataTx.serialize(tx.data, :serialize)
+    data = DataTx.serialize(tx.data)
     signature = base64_binary(tx.signature, :serialize)
     %{"data" => data, "signature" => signature}
   end
 
   def tx(tx, :deserialize) do
     tx_data = tx["data"]
-    data = DataTx.serialize(tx_data, :deserialize)
+    data = DataTx.deserialize(tx_data)
     signature = base64_binary(tx["signature"], :deserialize)
     %SignedTx{data: data, signature: signature}
   end
@@ -59,63 +58,6 @@
   def hex_binary(data, :deserialize) when data != nil, do: Base.decode16!(data)
   def hex_binary(data, _),  do: nil
 
-=======
-  def block(block, direction) do
-    new_header = %{
-      block.header
-      | chain_state_hash: bech32_binary(block.header.chain_state_hash, :chainstate, direction),
-        prev_hash: bech32_binary(block.header.prev_hash, :header, direction),
-        txs_hash: bech32_binary(block.header.txs_hash, :txs, direction)
-    }
-
-    new_txs = Enum.map(block.txs, fn tx -> tx(tx, direction) end)
-    Block.new(%{block | header: Header.new(new_header), txs: new_txs})
-  end
-
-  @spec tx(SignedTx.t(), :serialize | :deserialize) :: SignedTx.t()
-  def tx(tx, direction) do
-    new_data = %{
-      tx.data
-      | from_acc: bech32_binary(tx.data.from_acc, :account, direction),
-        to_acc: bech32_binary(tx.data.to_acc, :account, direction)
-    }
-
-    new_signature = base64_binary(tx.signature, direction)
-    %SignedTx{data: SpendTx.new(new_data), signature: new_signature}
-  end
-
-  @spec bech32_binary(
-          binary() | String.t(),
-          Serialization.hash_types(),
-          :serialize | :deserialize
-        ) :: String.t() | binary()
-  def bech32_binary(data, hash_type, direction) do
-    if data != nil do
-      case direction do
-        :serialize ->
-          case hash_type do
-            :header ->
-              Header.bech32_encode(data)
-
-            :txs ->
-              SignedTx.bech32_encode_root(data)
-
-            :chainstate ->
-              ChainState.bech32_encode(data)
-
-            :account ->
-              Encoding.encode(data, :ae)
-          end
-
-        :deserialize ->
-          Bits.bech32_decode(data)
-      end
-    else
-      nil
-    end
-  end
-
->>>>>>> 60bb5f8c
   @spec base64_binary(binary(), :serialize | :deserialize) :: String.t() | binary()
   def base64_binary(data, direction) do
     if data != nil do
@@ -143,14 +85,13 @@
     if is_tuple(head) do
       merkle_proof(Tuple.to_list(head), acc)
     else
-      acc = [bech32_binary(head, :account, :serialize) | acc]
+      acc = [serialize_value(head, :account) | acc]
       merkle_proof(tail, acc)
     end
   end
 
   @spec pack_binary(term()) :: map()
   def pack_binary(term) do
-<<<<<<< HEAD
     pb = pack_binary(term, "")
     Msgpax.pack!(pb, iodata: false)
   end
@@ -206,17 +147,6 @@
 
       :chain_state_hash ->
         ChainState.bech32_encode(value)
-=======
-    case term do
-      %Block{} ->
-        Map.from_struct(%{term | header: Map.from_struct(term.header)})
-
-      %SignedTx{} ->
-        Map.from_struct(%{term | data: Map.from_struct(term.data)})
-
-      %{__struct__: _} ->
-        Map.from_struct(term)
->>>>>>> 60bb5f8c
 
       _ ->
         Aewallet.Encoding.encode(value, :ae)

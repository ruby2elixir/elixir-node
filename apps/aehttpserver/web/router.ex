--- conflicted
+++ resolved
@@ -1,18 +1,10 @@
 defmodule Aehttpserver.Router do
   use Aehttpserver.Web, :router
 
-<<<<<<< HEAD
-  pipeline :browser do
-    plug :accepts, ["html"]
-    plug :fetch_session
-    plug :fetch_flash
-    plug :put_secure_browser_headers
-    plug Aehttpserver.Plugs.SetHeader
-=======
   pipeline :api do
     plug CORSPlug, [origin: "*"]
     plug :accepts, ["json"]
->>>>>>> dc217502
+    plug Aehttpserver.Plugs.SetHeader
   end
 
   scope "/", Aehttpserver do

defmodule Aehttpserver.Application do
  use Application

  require Logger

  # See https://hexdocs.pm/elixir/Application.html
  # for more information on OTP Applications
  def start(_type, _args) do
    import Supervisor.Spec

    # Define workers and child supervisors to be supervised
    children = [
      # Start the endpoint when the application starts
      supervisor(Aehttpserver.Web.Endpoint, [])
      # Start your own worker by calling: Aehttpserver.Worker.start_link(arg1, arg2, arg3)
      # worker(Aehttpserver.Worker, [arg1, arg2, arg3]),
    ]

    # See http://elixir-lang.org/docs/stable/elixir/Supervisor.html
    # for other strategies and supported options
    opts = [strategy: :one_for_one, name: Aehttpserver.Supervisor]

    env_authorization = System.get_env("NODE_AUTHORIZATION")

    case env_authorization do
      nil ->
        gen_authorization = UUID.uuid4()
        Application.put_env(:aecore, :authorization, gen_authorization)
<<<<<<< HEAD

        Logger.info(fn ->
          "Authorization header for /node routes: #{gen_authorization}"
        end)
=======
        Logger.info(fn -> "Authorization header for /node routes: #{gen_authorization}" end)
>>>>>>> 6b69e477

      env ->
        Application.put_env(:aecore, :authorization, env)
    end

    Supervisor.start_link(children, opts)
  end
end<|MERGE_RESOLUTION|>--- conflicted
+++ resolved
@@ -26,14 +26,7 @@
       nil ->
         gen_authorization = UUID.uuid4()
         Application.put_env(:aecore, :authorization, gen_authorization)
-<<<<<<< HEAD
-
-        Logger.info(fn ->
-          "Authorization header for /node routes: #{gen_authorization}"
-        end)
-=======
         Logger.info(fn -> "Authorization header for /node routes: #{gen_authorization}" end)
->>>>>>> 6b69e477
 
       env ->
         Application.put_env(:aecore, :authorization, env)

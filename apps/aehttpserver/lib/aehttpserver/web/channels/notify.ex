defmodule Aehttpserver.Web.Notify do
  alias Aecore.Structures.SpendTx
  alias Aecore.Structures.OracleQueryTx
  alias Aeutil.Serialization
  alias Aehttpserver.Web.Endpoint
  alias Aecore.Structures.Account

  def broadcast_new_transaction_in_the_pool(tx) do
<<<<<<< HEAD
    if Map.has_key?(tx.data, :sender) && tx.data.sender != nil do
      Endpoint.broadcast!(
        "room:notifications",
        "new_tx:" <> Account.base58c_encode(tx.data.sender),
        %{"body" => Serialization.tx(tx, :serialize)}
      )
    end

    if Map.has_key?(tx.data.payload, :receiver) && tx.data.payload.receiver != nil do
      Endpoint.broadcast!(
        "room:notifications",
        "new_tx:" <> Account.base58c_encode(tx.data.payload.receiver),
        %{"body" => Serialization.tx(tx, :serialize)}
      )
    end
=======
    broadcast_tx(tx, true)

    broadcast_tx(tx, false)
>>>>>>> a205d602

    Endpoint.broadcast!("room:notifications", "new_transaction_in_the_pool", %{
      "body" => Serialization.tx(tx, :serialize)
    })
  end

  def broadcast_new_block_added_to_chain_and_new_mined_tx(block) do
    Enum.each(block.txs, fn tx ->
      Endpoint.broadcast!("room:notifications", "new_mined_tx_everyone", %{
        "body" => Serialization.tx(tx, :serialize)
      })

<<<<<<< HEAD
      if Map.has_key?(tx.data, :sender) && tx.data.sender != nil do
=======
      broadcast_tx(tx, true)
    end)

    Aehttpserver.Web.Endpoint.broadcast!("room:notifications", "new_block_added_to_chain", %{
      "body" => Serialization.block(block, :serialize)
    })
  end

  def broadcast_tx(tx, is_to_sender) do
    if is_to_sender do
      if tx.data.sender != nil do
>>>>>>> a205d602
        Endpoint.broadcast!(
          "room:notifications",
          "new_tx:" <> Account.base58c_encode(tx.data.sender),
          %{"body" => Serialization.tx(tx, :serialize)}
        )
      end
<<<<<<< HEAD

      if Map.has_key?(tx.data.payload, :receiver) && tx.data.payload.receiver != nil do
        Endpoint.broadcast!(
          "room:notifications",
          "new_mined_tx:" <> Account.base58c_encode(tx.data.payload.receiver),
          %{"body" => Serialization.tx(tx, :serialize)}
        )
=======
    else
      case tx.data.payload do
        %SpendTx{} ->
          Aehttpserver.Web.Endpoint.broadcast!(
            "room:notifications",
            "new_tx:" <> Account.base58c_encode(tx.data.payload.receiver),
            %{"body" => Serialization.tx(tx, :serialize)}
          )

        %OracleQueryTx{} ->
          Aehttpserver.Web.Endpoint.broadcast!(
            "room:notifications",
            "new_tx:" <> Account.base58c_encode(tx.data.payload.oracle_address),
            %{"body" => Serialization.tx(tx, :serialize)}
          )

        _ ->
          :ok
>>>>>>> a205d602
      end
    end
  end
end<|MERGE_RESOLUTION|>--- conflicted
+++ resolved
@@ -6,27 +6,9 @@
   alias Aecore.Structures.Account
 
   def broadcast_new_transaction_in_the_pool(tx) do
-<<<<<<< HEAD
-    if Map.has_key?(tx.data, :sender) && tx.data.sender != nil do
-      Endpoint.broadcast!(
-        "room:notifications",
-        "new_tx:" <> Account.base58c_encode(tx.data.sender),
-        %{"body" => Serialization.tx(tx, :serialize)}
-      )
-    end
-
-    if Map.has_key?(tx.data.payload, :receiver) && tx.data.payload.receiver != nil do
-      Endpoint.broadcast!(
-        "room:notifications",
-        "new_tx:" <> Account.base58c_encode(tx.data.payload.receiver),
-        %{"body" => Serialization.tx(tx, :serialize)}
-      )
-    end
-=======
     broadcast_tx(tx, true)
 
     broadcast_tx(tx, false)
->>>>>>> a205d602
 
     Endpoint.broadcast!("room:notifications", "new_transaction_in_the_pool", %{
       "body" => Serialization.tx(tx, :serialize)
@@ -39,9 +21,6 @@
         "body" => Serialization.tx(tx, :serialize)
       })
 
-<<<<<<< HEAD
-      if Map.has_key?(tx.data, :sender) && tx.data.sender != nil do
-=======
       broadcast_tx(tx, true)
     end)
 
@@ -52,23 +31,13 @@
 
   def broadcast_tx(tx, is_to_sender) do
     if is_to_sender do
-      if tx.data.sender != nil do
->>>>>>> a205d602
+      if Map.has_key?(tx.data, :sender) && tx.data.sender != nil do
         Endpoint.broadcast!(
           "room:notifications",
           "new_tx:" <> Account.base58c_encode(tx.data.sender),
           %{"body" => Serialization.tx(tx, :serialize)}
         )
       end
-<<<<<<< HEAD
-
-      if Map.has_key?(tx.data.payload, :receiver) && tx.data.payload.receiver != nil do
-        Endpoint.broadcast!(
-          "room:notifications",
-          "new_mined_tx:" <> Account.base58c_encode(tx.data.payload.receiver),
-          %{"body" => Serialization.tx(tx, :serialize)}
-        )
-=======
     else
       case tx.data.payload do
         %SpendTx{} ->
@@ -87,7 +56,6 @@
 
         _ ->
           :ok
->>>>>>> a205d602
       end
     end
   end

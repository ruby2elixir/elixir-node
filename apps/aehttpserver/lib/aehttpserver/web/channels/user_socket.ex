defmodule Aehttpserver.Web.UserSocket do
  use Phoenix.Socket

  channel("room:*", Aehttpserver.Web.NotificationChannel)

  transport(:websocket, Phoenix.Transports.WebSocket)

<<<<<<< HEAD
  transport :websocket, Phoenix.Transports.WebSocket

=======
>>>>>>> b54b1342
  def connect(_params, socket) do
    {:ok, socket}
  end

  def id(_socket), do: nil

end<|MERGE_RESOLUTION|>--- conflicted
+++ resolved
@@ -5,15 +5,9 @@
 
   transport(:websocket, Phoenix.Transports.WebSocket)
 
-<<<<<<< HEAD
-  transport :websocket, Phoenix.Transports.WebSocket
-
-=======
->>>>>>> b54b1342
   def connect(_params, socket) do
     {:ok, socket}
   end
 
   def id(_socket), do: nil
-
 end
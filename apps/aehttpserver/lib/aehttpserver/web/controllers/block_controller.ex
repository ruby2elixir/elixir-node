--- conflicted
+++ resolved
@@ -102,11 +102,6 @@
   end
 
   def new_block(conn, _params) do
-<<<<<<< HEAD
-=======
-    # map = Poison.decode!(Poison.encode!(conn.body_params), keys: :atoms)
-    # block = Aeutil.Serialization.block(map, :deserialize)
->>>>>>> 6b69e477
     block = Aeutil.Serialization.block(conn.body_params, :deserialize)
     block_hash = BlockValidation.block_header_hash(block.header)
     Sync.add_block_to_state(block_hash, block)

defmodule AehttpclientTest do

  use ExUnit.Case

  alias Aecore.Chain.Worker, as: Chain
  alias Aecore.Txs.Pool.Worker, as: Pool
  alias Aecore.Keys.Worker, as: Keys
  alias Aehttpclient.Client
  alias Aecore.Miner.Worker, as: Miner

  @tag :http_client
  test "Client functions" do
    account = Keys.pubkey() |> elem(1) |> Base.encode16()
    add_txs_to_pool()
    assert {:ok, _} = Client.get_info("localhost:4000")
    assert {:ok, _} = Client.get_block({"localhost:4000",
<<<<<<< HEAD
      "414CDFBB4F7090BB11B4ACAD482D2610E651557D54900E61405E51B20FFBAF69"})
=======
      Base.decode16!("C061E48A6F7FB2634E0C012B168D41F4773A38BD9E5EA28E5BE7D04186127BA0")})
>>>>>>> 8e4bd54c
    assert {:ok, _} = Client.get_peers("localhost:4000")
    assert Enum.count(Client.get_account_txs({"localhost:4000", account})
      |> elem(1)) == 2
  end

  def add_txs_to_pool() do
    Miner.resume()
    Miner.suspend()
    {:ok, to_account} = Keys.pubkey()
<<<<<<< HEAD
    init_nonce = Map.get(Chain.chain_state, to_account, %{nonce: 0}).nonce
    {:ok, tx1} = Keys.sign_tx(to_account, 5, init_nonce + 1, 1)
    {:ok, tx2} = Keys.sign_tx(to_account, 5, init_nonce + 2, 1)
=======
    {:ok, tx1} = Keys.sign_tx(to_account, 5,
                              Map.get(Chain.chain_state, to_account, %{nonce: 0}).nonce + 1, 10)
    {:ok, tx2} = Keys.sign_tx(to_account, 5,
                              Map.get(Chain.chain_state, to_account, %{nonce: 0}).nonce + 1, 10)
>>>>>>> 8e4bd54c
    Pool.add_transaction(tx1)
    Pool.add_transaction(tx2)
  end
end<|MERGE_RESOLUTION|>--- conflicted
+++ resolved
@@ -14,30 +14,20 @@
     add_txs_to_pool()
     assert {:ok, _} = Client.get_info("localhost:4000")
     assert {:ok, _} = Client.get_block({"localhost:4000",
-<<<<<<< HEAD
-      "414CDFBB4F7090BB11B4ACAD482D2610E651557D54900E61405E51B20FFBAF69"})
-=======
-      Base.decode16!("C061E48A6F7FB2634E0C012B168D41F4773A38BD9E5EA28E5BE7D04186127BA0")})
->>>>>>> 8e4bd54c
+                                        Base.decode16!("414CDFBB4F7090BB11B4ACAD482D2610E651557D54900E61405E51B20FFBAF69")})
     assert {:ok, _} = Client.get_peers("localhost:4000")
     assert Enum.count(Client.get_account_txs({"localhost:4000", account})
-      |> elem(1)) == 2
+    |> elem(1)) == 2
   end
 
   def add_txs_to_pool() do
-    Miner.resume()
-    Miner.suspend()
+    Miner.mine_sync_block_to_chain
     {:ok, to_account} = Keys.pubkey()
-<<<<<<< HEAD
+
     init_nonce = Map.get(Chain.chain_state, to_account, %{nonce: 0}).nonce
-    {:ok, tx1} = Keys.sign_tx(to_account, 5, init_nonce + 1, 1)
-    {:ok, tx2} = Keys.sign_tx(to_account, 5, init_nonce + 2, 1)
-=======
-    {:ok, tx1} = Keys.sign_tx(to_account, 5,
-                              Map.get(Chain.chain_state, to_account, %{nonce: 0}).nonce + 1, 10)
-    {:ok, tx2} = Keys.sign_tx(to_account, 5,
-                              Map.get(Chain.chain_state, to_account, %{nonce: 0}).nonce + 1, 10)
->>>>>>> 8e4bd54c
+    {:ok, tx1} = Keys.sign_tx(to_account, 5, init_nonce + 1, 10)
+    {:ok, tx2} = Keys.sign_tx(to_account, 5, init_nonce + 2, 10)
+
     Pool.add_transaction(tx1)
     Pool.add_transaction(tx2)
   end

--- conflicted
+++ resolved
@@ -93,13 +93,9 @@
             json_response(body)
         end
       {:ok, %HTTPoison.Response{status_code: 404}} ->
-<<<<<<< HEAD
         {:error, "Response 404"}
-=======
-        :error
       {:ok, %HTTPoison.Response{status_code: 400}} ->
-        :error
->>>>>>> 26e3f23d
+        {:error, "Response 400"}
       {:error, %HTTPoison.Error{}} ->
         {:error, "HTTPPoison Error"}
       unexpected ->

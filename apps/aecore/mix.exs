--- conflicted
+++ resolved
@@ -2,7 +2,6 @@
   use Mix.Project
 
   def project do
-<<<<<<< HEAD
     [app: :aecore,
      version: "0.1.0",
      build_path: "../../_build",
@@ -15,20 +14,7 @@
      build_embedded: Mix.env == :prod,
      start_permanent: Mix.env == :prod,
      deps: deps()]
-=======
-    [
-      app: :aecore,
-      version: "0.1.0",
-      build_path: "../../_build",
-      config_path: "../../config/config.exs",
-      deps_path: "../../deps",
-      lockfile: "../../mix.lock",
-      elixir: "~> 1.5",
-      build_embedded: Mix.env() == :prod,
-      start_permanent: Mix.env() == :prod,
-      deps: deps()
-    ]
->>>>>>> acdd8edc
+
   end
 
   defp aliases do

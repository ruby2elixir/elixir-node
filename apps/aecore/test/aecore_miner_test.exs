defmodule MinerTest do
  use ExUnit.Case

  alias Aecore.Structures.SignedTx
  alias Aecore.Chain.Worker, as: Chain
  alias Aecore.Miner.Worker, as: Miner

  @tag timeout: 20_000
  @tag :miner
  test "mine_next_block" do
<<<<<<< HEAD
    Miner.mine_sync_block_to_chain
    assert length(Chain.all_blocks) > 1
    latest_block = Chain.latest_block
    latest_block_coinbase_tx = Enum.at(latest_block.txs, 0)
    assert latest_block_coinbase_tx.signature == nil
    assert latest_block_coinbase_tx.data.from_acc == nil
    assert latest_block_coinbase_tx.data.value <= Miner.coinbase_transaction_value()
    assert SignedTx.is_coinbase(latest_block_coinbase_tx)
=======
    Miner.start_link([])
    Miner.resume()
    Miner.suspend()
    assert Chain.top_height() >= 1
    assert Chain.top_block().header.height >= 1
    assert length(Chain.longest_blocks_chain()) > 1
    top_block = Chain.top_block
    top_block_coinbase_tx = Enum.at(top_block.txs, 0)
    assert top_block_coinbase_tx.signature == nil
    assert top_block_coinbase_tx.data.from_acc == nil
    assert top_block_coinbase_tx.data.value <= Miner.coinbase_transaction_value()
    assert SignedTx.is_coinbase(top_block_coinbase_tx)
>>>>>>> 8e4bd54c
  end

end<|MERGE_RESOLUTION|>--- conflicted
+++ resolved
@@ -8,19 +8,7 @@
   @tag timeout: 20_000
   @tag :miner
   test "mine_next_block" do
-<<<<<<< HEAD
     Miner.mine_sync_block_to_chain
-    assert length(Chain.all_blocks) > 1
-    latest_block = Chain.latest_block
-    latest_block_coinbase_tx = Enum.at(latest_block.txs, 0)
-    assert latest_block_coinbase_tx.signature == nil
-    assert latest_block_coinbase_tx.data.from_acc == nil
-    assert latest_block_coinbase_tx.data.value <= Miner.coinbase_transaction_value()
-    assert SignedTx.is_coinbase(latest_block_coinbase_tx)
-=======
-    Miner.start_link([])
-    Miner.resume()
-    Miner.suspend()
     assert Chain.top_height() >= 1
     assert Chain.top_block().header.height >= 1
     assert length(Chain.longest_blocks_chain()) > 1
@@ -30,7 +18,6 @@
     assert top_block_coinbase_tx.data.from_acc == nil
     assert top_block_coinbase_tx.data.value <= Miner.coinbase_transaction_value()
     assert SignedTx.is_coinbase(top_block_coinbase_tx)
->>>>>>> 8e4bd54c
   end
 
 end
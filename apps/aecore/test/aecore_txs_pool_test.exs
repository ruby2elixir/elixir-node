defmodule AecoreTxsPoolTest do
  @moduledoc """
  Unit test for the pool worker module
  """
  use ExUnit.Case

  alias Aecore.Persistence.Worker, as: Persistence
  alias Aecore.Txs.Pool.Worker, as: Pool
  alias Aecore.Miner.Worker, as: Miner
  alias Aecore.Chain.Worker, as: Chain
  alias Aecore.Structures.SignedTx
  alias Aecore.Structures.SpendTx
  alias Aecore.Structures.DataTx
  alias Aecore.Wallet.Worker, as: Wallet

  setup wallet do
    on_exit fn ->
      Persistence.delete_all_blocks()
      :ok
    end

    [
<<<<<<< HEAD
      a_pub_key: Wallet.get_public_key(),
      priv_key: Wallet.get_private_key(),
      b_pub_key: Wallet.get_public_key("M/0")
=======
      to_acc: Wallet.get_public_key()
>>>>>>> 60bb5f8c
    ]
  end

  @tag timeout: 20_000
  @tag :txs_pool
  test "add transaction, remove it and get pool", wallet do
    # Empty the pool from the other tests
    Pool.get_and_empty_pool()

<<<<<<< HEAD
    nonce1 = Map.get(Chain.chain_state.accounts, wallet.a_pub_key, %{nonce: 0}).nonce + 1
    payload1 = %{to_acc: wallet.b_pub_key,
                 value: 5,
                 lock_time_block: 0}
    tx1 = DataTx.init(SpendTx, payload1, wallet.a_pub_key, 10, nonce1)
=======
    from_acc = Wallet.get_public_key()

    {:ok, tx1} =
      SpendTx.create(
        from_acc,
        ctx.to_acc,
        5,
        Map.get(Chain.chain_state(), from_acc, %{nonce: 0}).nonce + 1,
        10
      )

    {:ok, tx2} =
      SpendTx.create(
        from_acc,
        ctx.to_acc,
        5,
        Map.get(Chain.chain_state(), from_acc, %{nonce: 0}).nonce + 2,
        10
      )
>>>>>>> 60bb5f8c

    nonce2 = nonce1 + 1
    payload2 = %{to_acc: wallet.b_pub_key,
                 value: 5,
                 lock_time_block: 0}
    tx2 = DataTx.init(SpendTx, payload2, wallet.a_pub_key, 10, nonce2)

    priv_key = Wallet.get_private_key
    {:ok, signed_tx1} = SignedTx.sign_tx(tx1, wallet.priv_key)
    {:ok, signed_tx2} = SignedTx.sign_tx(tx2, wallet.priv_key)

    :ok = Miner.mine_sync_block_to_chain()

    assert :ok = Pool.add_transaction(signed_tx1)
    assert :ok = Pool.add_transaction(signed_tx2)
    assert :ok = Pool.remove_transaction(signed_tx2)
    assert Enum.count(Pool.get_pool()) == 1

    :ok = Miner.mine_sync_block_to_chain()
    assert length(Chain.longest_blocks_chain()) > 1
    assert Enum.count(Chain.top_block().txs) == 2
    assert Enum.empty?(Pool.get_pool())
  end

<<<<<<< HEAD
  test "add negative transaction fail", wallet do
    nonce = Map.get(Chain.chain_state.accounts, wallet.a_pub_key, %{nonce: 0}).nonce + 1
    payload = %{to_acc: wallet.b_pub_key,
                value: -5,
                lock_time_block: 0}
    tx1 = DataTx.init(SpendTx, payload, wallet.a_pub_key, 0, nonce)
=======
  test "add negative transaction fail", ctx do
    from_acc = Wallet.get_public_key()

    {:ok, tx} =
      SpendTx.create(
        from_acc,
        ctx.to_acc,
        -5,
        Map.get(Chain.chain_state(), from_acc, %{nonce: 0}).nonce + 1,
        10
      )
>>>>>>> 60bb5f8c

    {:ok, signed_tx} = SignedTx.sign_tx(tx1, wallet.priv_key)
    assert :error = Pool.add_transaction(signed_tx)
  end
end<|MERGE_RESOLUTION|>--- conflicted
+++ resolved
@@ -14,19 +14,22 @@
   alias Aecore.Wallet.Worker, as: Wallet
 
   setup wallet do
+    path = Application.get_env(:aecore, :persistence)[:path]
+    if File.exists?(path) do
+      File.rm_rf(path)
+    end
+
+    Chain.clear_state()
+
     on_exit fn ->
       Persistence.delete_all_blocks()
       :ok
     end
 
     [
-<<<<<<< HEAD
       a_pub_key: Wallet.get_public_key(),
       priv_key: Wallet.get_private_key(),
       b_pub_key: Wallet.get_public_key("M/0")
-=======
-      to_acc: Wallet.get_public_key()
->>>>>>> 60bb5f8c
     ]
   end
 
@@ -36,33 +39,11 @@
     # Empty the pool from the other tests
     Pool.get_and_empty_pool()
 
-<<<<<<< HEAD
     nonce1 = Map.get(Chain.chain_state.accounts, wallet.a_pub_key, %{nonce: 0}).nonce + 1
     payload1 = %{to_acc: wallet.b_pub_key,
                  value: 5,
                  lock_time_block: 0}
     tx1 = DataTx.init(SpendTx, payload1, wallet.a_pub_key, 10, nonce1)
-=======
-    from_acc = Wallet.get_public_key()
-
-    {:ok, tx1} =
-      SpendTx.create(
-        from_acc,
-        ctx.to_acc,
-        5,
-        Map.get(Chain.chain_state(), from_acc, %{nonce: 0}).nonce + 1,
-        10
-      )
-
-    {:ok, tx2} =
-      SpendTx.create(
-        from_acc,
-        ctx.to_acc,
-        5,
-        Map.get(Chain.chain_state(), from_acc, %{nonce: 0}).nonce + 2,
-        10
-      )
->>>>>>> 60bb5f8c
 
     nonce2 = nonce1 + 1
     payload2 = %{to_acc: wallet.b_pub_key,
@@ -70,7 +51,6 @@
                  lock_time_block: 0}
     tx2 = DataTx.init(SpendTx, payload2, wallet.a_pub_key, 10, nonce2)
 
-    priv_key = Wallet.get_private_key
     {:ok, signed_tx1} = SignedTx.sign_tx(tx1, wallet.priv_key)
     {:ok, signed_tx2} = SignedTx.sign_tx(tx2, wallet.priv_key)
 
@@ -87,26 +67,12 @@
     assert Enum.empty?(Pool.get_pool())
   end
 
-<<<<<<< HEAD
   test "add negative transaction fail", wallet do
     nonce = Map.get(Chain.chain_state.accounts, wallet.a_pub_key, %{nonce: 0}).nonce + 1
     payload = %{to_acc: wallet.b_pub_key,
                 value: -5,
                 lock_time_block: 0}
     tx1 = DataTx.init(SpendTx, payload, wallet.a_pub_key, 0, nonce)
-=======
-  test "add negative transaction fail", ctx do
-    from_acc = Wallet.get_public_key()
-
-    {:ok, tx} =
-      SpendTx.create(
-        from_acc,
-        ctx.to_acc,
-        -5,
-        Map.get(Chain.chain_state(), from_acc, %{nonce: 0}).nonce + 1,
-        10
-      )
->>>>>>> 60bb5f8c
 
     {:ok, signed_tx} = SignedTx.sign_tx(tx1, wallet.priv_key)
     assert :error = Pool.add_transaction(signed_tx)

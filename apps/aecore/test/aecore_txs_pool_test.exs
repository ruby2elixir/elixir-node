defmodule AecoreTxsPoolTest do
  @moduledoc """
  Unit test for the pool worker module
  """
  use ExUnit.Case

  alias Aecore.Persistence.Worker, as: Persistence
  alias Aecore.Txs.Pool.Worker, as: Pool
  alias Aecore.Miner.Worker, as: Miner
  alias Aecore.Chain.Worker, as: Chain
  alias Aecore.Structures.SignedTx
  alias Aecore.Structures.SpendTx
  alias Aecore.Structures.DataTx
  alias Aecore.Wallet.Worker, as: Wallet
  alias Aecore.Structures.Account

  setup wallet do
    path = Application.get_env(:aecore, :persistence)[:path]

    if File.exists?(path) do
      File.rm_rf(path)
    end

    Chain.clear_state()

    on_exit(fn ->
      Persistence.delete_all_blocks()
      Chain.clear_state()
      :ok
    end)

    [
      a_pub_key: Wallet.get_public_key(),
      priv_key: Wallet.get_private_key(),
      b_pub_key: Wallet.get_public_key("M/0")
    ]
  end

  @tag timeout: 20_000
  @tag :txs_pool
  test "add transaction, remove it and get pool", wallet do
    # Empty the pool from the other tests
    Pool.get_and_empty_pool()

<<<<<<< HEAD
    nonce1 = Map.get(Chain.chain_state.accounts, wallet.a_pub_key, %{nonce: 0}).nonce + 1
    payload1 = %{to_acc: wallet.b_pub_key,
                 value: 5}
    tx1 = DataTx.init(SpendTx, payload1, wallet.a_pub_key, 10, nonce1)

    nonce2 = nonce1 + 1
    payload2 = %{to_acc: wallet.b_pub_key,
                 value: 5}
=======
    nonce1 = Map.get(Chain.chain_state().accounts, wallet.a_pub_key, %{nonce: 0}).nonce + 1
    payload1 = %{to_acc: wallet.b_pub_key, value: 5, lock_time_block: 0}
    tx1 = DataTx.init(SpendTx, payload1, wallet.a_pub_key, 10, nonce1)

    nonce2 = nonce1 + 1
    payload2 = %{to_acc: wallet.b_pub_key, value: 5, lock_time_block: 0}
>>>>>>> 6b69e477
    tx2 = DataTx.init(SpendTx, payload2, wallet.a_pub_key, 10, nonce2)

    {:ok, signed_tx1} = SignedTx.sign_tx(tx1, wallet.priv_key)
    {:ok, signed_tx2} = SignedTx.sign_tx(tx2, wallet.priv_key)

    :ok = Miner.mine_sync_block_to_chain()

    assert :ok = Pool.add_transaction(signed_tx1)
    assert :ok = Pool.add_transaction(signed_tx2)
    assert :ok = Pool.remove_transaction(signed_tx2)
    assert Enum.count(Pool.get_pool()) == 1

    :ok = Miner.mine_sync_block_to_chain()
    assert length(Chain.longest_blocks_chain()) > 1
    assert Enum.count(Chain.top_block().txs) == 2
    assert Enum.empty?(Pool.get_pool())
  end

  test "add negative transaction fail", wallet do
<<<<<<< HEAD
    nonce = Map.get(Chain.chain_state.accounts, wallet.a_pub_key, %{nonce: 0}).nonce + 1
    payload = %{to_acc: wallet.b_pub_key,
                value: -5}
=======
    nonce = Map.get(Chain.chain_state().accounts, wallet.a_pub_key, %{nonce: 0}).nonce + 1
    payload = %{to_acc: wallet.b_pub_key, value: -5, lock_time_block: 0}
>>>>>>> 6b69e477
    tx1 = DataTx.init(SpendTx, payload, wallet.a_pub_key, 0, nonce)

    {:ok, signed_tx} = SignedTx.sign_tx(tx1, wallet.priv_key)
    assert :error = Pool.add_transaction(signed_tx)
  end
end<|MERGE_RESOLUTION|>--- conflicted
+++ resolved
@@ -42,23 +42,12 @@
     # Empty the pool from the other tests
     Pool.get_and_empty_pool()
 
-<<<<<<< HEAD
-    nonce1 = Map.get(Chain.chain_state.accounts, wallet.a_pub_key, %{nonce: 0}).nonce + 1
-    payload1 = %{to_acc: wallet.b_pub_key,
-                 value: 5}
+    nonce1 = Map.get(Chain.chain_state().accounts, wallet.a_pub_key, %{nonce: 0}).nonce + 1
+    payload1 = %{to_acc: wallet.b_pub_key, value: 5}
     tx1 = DataTx.init(SpendTx, payload1, wallet.a_pub_key, 10, nonce1)
 
     nonce2 = nonce1 + 1
-    payload2 = %{to_acc: wallet.b_pub_key,
-                 value: 5}
-=======
-    nonce1 = Map.get(Chain.chain_state().accounts, wallet.a_pub_key, %{nonce: 0}).nonce + 1
-    payload1 = %{to_acc: wallet.b_pub_key, value: 5, lock_time_block: 0}
-    tx1 = DataTx.init(SpendTx, payload1, wallet.a_pub_key, 10, nonce1)
-
-    nonce2 = nonce1 + 1
-    payload2 = %{to_acc: wallet.b_pub_key, value: 5, lock_time_block: 0}
->>>>>>> 6b69e477
+    payload2 = %{to_acc: wallet.b_pub_key, value: 5}
     tx2 = DataTx.init(SpendTx, payload2, wallet.a_pub_key, 10, nonce2)
 
     {:ok, signed_tx1} = SignedTx.sign_tx(tx1, wallet.priv_key)
@@ -78,14 +67,8 @@
   end
 
   test "add negative transaction fail", wallet do
-<<<<<<< HEAD
-    nonce = Map.get(Chain.chain_state.accounts, wallet.a_pub_key, %{nonce: 0}).nonce + 1
-    payload = %{to_acc: wallet.b_pub_key,
-                value: -5}
-=======
     nonce = Map.get(Chain.chain_state().accounts, wallet.a_pub_key, %{nonce: 0}).nonce + 1
-    payload = %{to_acc: wallet.b_pub_key, value: -5, lock_time_block: 0}
->>>>>>> 6b69e477
+    payload = %{to_acc: wallet.b_pub_key, value: -5}
     tx1 = DataTx.init(SpendTx, payload, wallet.a_pub_key, 0, nonce)
 
     {:ok, signed_tx} = SignedTx.sign_tx(tx1, wallet.priv_key)

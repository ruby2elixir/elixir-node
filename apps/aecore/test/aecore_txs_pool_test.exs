--- conflicted
+++ resolved
@@ -6,36 +6,27 @@
 
   alias Aecore.Structures.SignedTx
   alias Aecore.Txs.Pool.Worker, as: Pool
-<<<<<<< HEAD
-  alias Aecore.Keys.Worker, as: Keys
-=======
   alias Aecore.Miner.Worker, as: Miner
   alias Aecore.Chain.Worker, as: Chain
->>>>>>> 83d5671a
+  alias Aecore.Keys.Worker, as: Keys
 
   setup do
     Pool.start_link()
     []
   end
 
-<<<<<<< HEAD
   test "add transaction, remove it and get pool" do
-    {:ok, tx1} = Keys.sign_tx(Keys.pubkey(), 5)
-    {:ok, tx2} = Keys.sign_tx(Keys.pubkey(), 5)
+    {:ok, tx1} = Keys.sign_tx(elem(Keys.pubkey(), 1), 5)
+    {:ok, tx2} = Keys.sign_tx(elem(Keys.pubkey(), 1), 5)
     assert :ok = Pool.add_transaction(tx1)
-    assert :ok = Pool.add_transaction(tx1)
+    assert :ok = Pool.add_transaction(tx2)
     assert :ok = Pool.remove_transaction(tx2)
-=======
-  test "add transaction to pool, mine and remove transaction from pool" do
-    {:ok, pubkey} = Aecore.Keys.Worker.pubkey()
-    assert :ok = Pool.add_transaction(Aecore.Txs.Tx.create(pubkey, 5))
+    assert Enum.count(Pool.get_pool()) == 1
     Miner.resume()
     Miner.suspend()
-    assert length(Chain.all_blocks) > 0
-    assert Chain.latest_block.txs != nil
->>>>>>> 83d5671a
-    tx_pool = Pool.get_pool()
-    assert Enum.count(tx_pool) == 0
+    assert length(Chain.all_blocks) > 1
+    assert Enum.count(Chain.latest_block.txs) == 2
+    assert Enum.count(Pool.get_pool()) == 0
   end
 
 end
defmodule AecoreTxsPoolTest do
  @moduledoc """
  Unit test for the pool worker module
  """
  use ExUnit.Case

  alias Aecore.Txs.Pool.Worker, as: Pool
  alias Aecore.Miner.Worker, as: Miner
  alias Aecore.Chain.Worker, as: Chain
  alias Aecore.Keys.Worker, as: Keys

  setup do
    Pool.start_link([])
    []
  end

  @tag timeout: 1000000000
  test "add transaction, remove it and get pool" do
    {:ok, to_account} = Keys.pubkey()
<<<<<<< HEAD
    {:ok, tx1} = Keys.sign_tx(to_account, 5,
                              Map.get(Chain.chain_state, to_account, %{nonce: 0}).nonce + 1, 1)
    {:ok, tx2} = Keys.sign_tx(to_account, 5,
                              Map.get(Chain.chain_state, to_account, %{nonce: 0}).nonce + 1, 1)
=======
    {:ok, tx1} = Keys.sign_tx(to_account, 5, Map.get(Chain.chain_state(), to_account, %{nonce: 0}).nonce + 1)
    {:ok, tx2} = Keys.sign_tx(to_account, 5, Map.get(Chain.chain_state(), to_account, %{nonce: 0}).nonce + 1)
>>>>>>> f553cd59
    Miner.resume()
    Miner.suspend()
    assert :ok = Pool.add_transaction(tx1)
    assert :ok = Pool.add_transaction(tx2)
    assert :ok = Pool.remove_transaction(tx2)
    assert Enum.count(Pool.get_pool()) == 1
    Miner.resume()
    Miner.suspend()
    assert length(Chain.all_blocks()) > 1
    assert Enum.count(Chain.latest_block().txs) == 2
    assert Enum.count(Pool.get_pool()) == 0
  end

end<|MERGE_RESOLUTION|>--- conflicted
+++ resolved
@@ -17,15 +17,10 @@
   @tag timeout: 1000000000
   test "add transaction, remove it and get pool" do
     {:ok, to_account} = Keys.pubkey()
-<<<<<<< HEAD
     {:ok, tx1} = Keys.sign_tx(to_account, 5,
                               Map.get(Chain.chain_state, to_account, %{nonce: 0}).nonce + 1, 1)
     {:ok, tx2} = Keys.sign_tx(to_account, 5,
                               Map.get(Chain.chain_state, to_account, %{nonce: 0}).nonce + 1, 1)
-=======
-    {:ok, tx1} = Keys.sign_tx(to_account, 5, Map.get(Chain.chain_state(), to_account, %{nonce: 0}).nonce + 1)
-    {:ok, tx2} = Keys.sign_tx(to_account, 5, Map.get(Chain.chain_state(), to_account, %{nonce: 0}).nonce + 1)
->>>>>>> f553cd59
     Miner.resume()
     Miner.suspend()
     assert :ok = Pool.add_transaction(tx1)

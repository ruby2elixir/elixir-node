defmodule AecoreChainTest do
  @moduledoc """
  Unit test for the chain module
  """

  use ExUnit.Case

  alias Aecore.Chain.Worker, as: Chain
  alias Aecore.Chain.ChainState
  alias Aecore.Structures.Block, as: Block
  alias Aecore.Structures.Header, as:  Header
  alias Aecore.Utils.Blockchain.BlockValidation
  alias Aecore.Miner.Worker, as: Miner

  setup do
    Chain.start_link()
    []
  end

  test "add block" do
    Miner.resume()
    Miner.suspend()
    latest_block = Chain.latest_block()
<<<<<<< HEAD
    chain_state = Chain.chain_state
    new_block_state = ChainState.calculate_block_state([])
    new_chain_state =
      ChainState.calculate_chain_state(new_block_state, chain_state)
    new_chain_state_hash = ChainState.calculate_chain_state_hash(new_chain_state)
    prev_block_hash = BlockValidation.block_header_hash(latest_block.header)
    block = %Block{header: %Header{height: latest_block.header.height + 1, prev_hash: prev_block_hash,
=======
    chain_state = Chain.chain_state()
    new_block_state = ChainState.calculate_block_state([])
    new_chain_state = ChainState.calculate_chain_state(new_block_state, chain_state)
    new_chain_state_hash = ChainState.calculate_chain_state_hash(new_chain_state)
    prev_block_hash = BlockValidation.block_header_hash(latest_block.header)
    block = %Block{header: %Header{height: latest_block.header.height + 1,
            prev_hash: prev_block_hash,
>>>>>>> 11f633c6
            txs_hash: <<0::256>>,chain_state_hash: new_chain_state_hash,
            difficulty_target: 0, nonce: 0,
            timestamp: System.system_time(:milliseconds), version: 1}, txs: []}
    {latest_block, previous_block} = Chain.get_prior_blocks_for_validity_check()
    assert previous_block.header.height + 1 == latest_block.header.height
    assert BlockValidation.validate_block!(latest_block, previous_block,
                                           Chain.chain_state)
    assert :ok = Chain.add_block(block)
    assert latest_block = Chain.latest_block()
    assert latest_block.header.height == block.header.height
    length = length(Chain.all_blocks())
    assert length > 1
  end

end<|MERGE_RESOLUTION|>--- conflicted
+++ resolved
@@ -21,15 +21,6 @@
     Miner.resume()
     Miner.suspend()
     latest_block = Chain.latest_block()
-<<<<<<< HEAD
-    chain_state = Chain.chain_state
-    new_block_state = ChainState.calculate_block_state([])
-    new_chain_state =
-      ChainState.calculate_chain_state(new_block_state, chain_state)
-    new_chain_state_hash = ChainState.calculate_chain_state_hash(new_chain_state)
-    prev_block_hash = BlockValidation.block_header_hash(latest_block.header)
-    block = %Block{header: %Header{height: latest_block.header.height + 1, prev_hash: prev_block_hash,
-=======
     chain_state = Chain.chain_state()
     new_block_state = ChainState.calculate_block_state([])
     new_chain_state = ChainState.calculate_chain_state(new_block_state, chain_state)
@@ -37,7 +28,6 @@
     prev_block_hash = BlockValidation.block_header_hash(latest_block.header)
     block = %Block{header: %Header{height: latest_block.header.height + 1,
             prev_hash: prev_block_hash,
->>>>>>> 11f633c6
             txs_hash: <<0::256>>,chain_state_hash: new_chain_state_hash,
             difficulty_target: 0, nonce: 0,
             timestamp: System.system_time(:milliseconds), version: 1}, txs: []}

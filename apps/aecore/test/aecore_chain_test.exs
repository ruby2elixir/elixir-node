defmodule AecoreChainTest do
  @moduledoc """
  Unit test for the chain module
  """

  use ExUnit.Case

  alias Aecore.Chain.Worker, as: Chain
  alias Aecore.Chain.ChainState
  alias Aecore.Structures.Block, as: Block
  alias Aecore.Structures.Header, as:  Header
  alias Aecore.Utils.Blockchain.BlockValidation
  alias Aecore.Miner.Worker, as: Miner

  setup do
    Chain.start_link()
    []
  end

  test "add block" do
    Miner.resume()
    Miner.suspend()
    latest_block = Chain.latest_block()
    chain_state = Chain.chain_state()
    new_block_state = ChainState.calculate_block_state([])
    new_chain_state = ChainState.calculate_chain_state(new_block_state, chain_state)
    new_chain_state_hash = ChainState.calculate_chain_state_hash(new_chain_state)
    prev_block_hash = BlockValidation.block_header_hash(latest_block.header)
<<<<<<< HEAD
    block = %Block{header: %Header{height: latest_block.header.height + 1, prev_hash: prev_block_hash,
            txs_hash: <<0::256>>,chain_state_hash: new_chain_state_hash,
=======
    block = %Block{header: %Header{height: latest_block.header.height + 1,
            prev_hash: prev_block_hash,
            txs_hash: <<0::256>>,chain_state_hash: <<0::256>>,
>>>>>>> 5d66ec83
            difficulty_target: 0, nonce: 0,
            timestamp: System.system_time(:milliseconds), version: 1}, txs: []}
    {latest_block, previous_block} = Chain.get_prior_blocks_for_validity_check()
    assert previous_block.header.height + 1 == latest_block.header.height
    assert BlockValidation.validate_block!(latest_block, previous_block,
                                           Chain.chain_state)
    assert :ok = Chain.add_block(block)
    assert latest_block = Chain.latest_block()
    assert latest_block.header.height == block.header.height
    length = length(Chain.all_blocks())
    assert length > 1
  end

end<|MERGE_RESOLUTION|>--- conflicted
+++ resolved
@@ -26,14 +26,9 @@
     new_chain_state = ChainState.calculate_chain_state(new_block_state, chain_state)
     new_chain_state_hash = ChainState.calculate_chain_state_hash(new_chain_state)
     prev_block_hash = BlockValidation.block_header_hash(latest_block.header)
-<<<<<<< HEAD
-    block = %Block{header: %Header{height: latest_block.header.height + 1, prev_hash: prev_block_hash,
-            txs_hash: <<0::256>>,chain_state_hash: new_chain_state_hash,
-=======
     block = %Block{header: %Header{height: latest_block.header.height + 1,
             prev_hash: prev_block_hash,
-            txs_hash: <<0::256>>,chain_state_hash: <<0::256>>,
->>>>>>> 5d66ec83
+            txs_hash: <<0::256>>,chain_state_hash: new_chain_state_hash,
             difficulty_target: 0, nonce: 0,
             timestamp: System.system_time(:milliseconds), version: 1}, txs: []}
     {latest_block, previous_block} = Chain.get_prior_blocks_for_validity_check()

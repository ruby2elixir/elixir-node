defmodule MultipleTransactionsTest do
  @moduledoc """
  Unit test for the pool worker module
  """

  use ExUnit.Case

  alias Aecore.Persistence.Worker, as: Persistence
  alias Aecore.Txs.Pool.Worker, as: Pool
  alias Aecore.Miner.Worker, as: Miner
  alias Aecore.Chain.Worker, as: Chain
  alias Aecore.Structures.SpendTx
  alias Aecore.Structures.DataTx
  alias Aecore.Structures.SignedTx
  alias Aecore.Chain.Worker, as: Chain
  alias Aecore.Wallet.Worker, as: Wallet
  alias Aecore.Structures.Account

  setup do
    Code.require_file("test_utils.ex", "./test")

    on_exit(fn ->
      Persistence.delete_all_blocks()
      Chain.clear_state()
      :ok
    end)

    Pool.start_link([])

    [
      account: {Wallet.get_public_key(), Wallet.get_private_key()},
      account2: {Wallet.get_public_key("M/0"), Wallet.get_private_key("m/0")},
      account3: {Wallet.get_public_key("M/1"), Wallet.get_private_key("m/1")},
      account4: {Wallet.get_public_key("M/2"), Wallet.get_private_key("m/2")}
    ]
  end

  @tag timeout: 10_000_000
  @tag :multiple_transaction
  test "in one block", setup do
    Chain.clear_state()

    account = setup.account
    account2 = setup.account2
    account3 = setup.account3
    account4 = setup.account4
    {account_pub_key, _account_priv_key} = account
    {account2_pub_key, _account2_priv_key} = account2
    {account3_pub_key, _account3_priv_key} = account3
    {account4_pub_key, _account4_priv_key} = account4

    :ok = Miner.mine_sync_block_to_chain()
    :ok = Miner.mine_sync_block_to_chain()

    nonce1 = Account.nonce(TestUtils.get_accounts_chainstate(), account_pub_key) + 1

    signed_tx1 = create_signed_tx(account, account2, 100, nonce1, 10)

    assert :ok = Pool.add_transaction(signed_tx1)

    :ok = Miner.mine_sync_block_to_chain()
    Pool.get_and_empty_pool()
    nonce2 = Account.nonce(TestUtils.get_accounts_chainstate(), account2_pub_key) + 1

<<<<<<< HEAD
    assert 100 == Chain.chain_state().accounts[account2_pub_key].balance

    nonce2 = Map.get(Chain.chain_state().accounts, account2_pub_key, %{nonce: 0}).nonce + 1
=======
>>>>>>> a205d602
    signed_tx2 = create_signed_tx(account2, account3, 90, nonce2, 10)

    assert :ok = Pool.add_transaction(signed_tx2)
    :ok = Miner.mine_sync_block_to_chain()

    Pool.get_and_empty_pool()

    assert 0 == Account.balance(TestUtils.get_accounts_chainstate(), account2_pub_key)
    assert 90 == Account.balance(TestUtils.get_accounts_chainstate(), account3_pub_key)

    # account2 => 0; account3 => 90

    # account3 has 90 tokens, spends 90 (+10 fee) to account2 should be invalid
    nonce3 = Account.nonce(TestUtils.get_accounts_chainstate(), account3_pub_key) + 1
    signed_tx3 = create_signed_tx(account3, account2, 90, nonce3, 10)
    assert :ok = Pool.add_transaction(signed_tx3)
    :ok = Miner.mine_sync_block_to_chain()

    # The state of the accounts should be the as same before the invalid tx
    assert 0 == Account.balance(TestUtils.get_accounts_chainstate(), account2_pub_key)
    assert 90 == Account.balance(TestUtils.get_accounts_chainstate(), account3_pub_key)

    Pool.get_and_empty_pool()
    signed_tx4 = create_signed_tx(account, account2, 100, nonce1 + 1, 10)

    assert :ok = Pool.add_transaction(signed_tx4)
    :ok = Miner.mine_sync_block_to_chain()

    Pool.get_and_empty_pool()
    assert 100 == Account.balance(TestUtils.get_accounts_chainstate(), account2_pub_key)

    # acccount2 => 100; account3 => 90

    # account2 has 100 tokens, spends 30 (+10 fee) to account3,
    # and two times 20 (+10 fee) to account4 should succeed

    signed_tx5 = create_signed_tx(account2, account3, 30, nonce2 + 1, 10)
    assert :ok = Pool.add_transaction(signed_tx5)

    signed_tx6 = create_signed_tx(account2, account4, 20, nonce2 + 2, 10)
    assert :ok = Pool.add_transaction(signed_tx6)

    signed_tx7 = create_signed_tx(account2, account4, 20, nonce2 + 3, 10)
    assert :ok = Pool.add_transaction(signed_tx7)

    :ok = Miner.mine_sync_block_to_chain()

    Pool.get_and_empty_pool()

    assert 0 == Account.balance(TestUtils.get_accounts_chainstate(), account2_pub_key)
    assert 120 == Account.balance(TestUtils.get_accounts_chainstate(), account3_pub_key)
    assert 40 == Account.balance(TestUtils.get_accounts_chainstate(), account4_pub_key)

    # account2 => 0; account3 => 120; account4 => 40
  end

  @tag timeout: 10_000_000
  @tag :multiple_transaction
  test "in one block, miner collects all the fees from the transactions", setup do
    Chain.clear_state()

    account = setup.account
    account2 = setup.account2
    account3 = setup.account3
    account4 = setup.account4

    {account_pub_key, _account_priv_key} = account
    {account2_pub_key, _account2_priv_key} = account2

    :ok = Miner.mine_sync_block_to_chain()
    :ok = Miner.mine_sync_block_to_chain()
    :ok = Miner.mine_sync_block_to_chain()

    Pool.get_and_empty_pool()

    nonce1 = Account.nonce(TestUtils.get_accounts_chainstate(), account_pub_key) + 1
    nonce2 = Account.nonce(TestUtils.get_accounts_chainstate(), account2_pub_key) + 1

    signed_tx1 = create_signed_tx(account, account2, 100, nonce1 + 1, 10)
    assert :ok = Pool.add_transaction(signed_tx1)

    signed_tx2 = create_signed_tx(account, account2, 100, nonce1 + 2, 10)
    assert :ok = Pool.add_transaction(signed_tx2)

    :ok = Miner.mine_sync_block_to_chain()

    Pool.get_and_empty_pool()

    signed_tx3 = create_signed_tx(account2, account3, 50, nonce2 + 1, 10)
    assert :ok = Pool.add_transaction(signed_tx3)

    signed_tx4 = create_signed_tx(account2, account4, 50, nonce2 + 2, 10)
    assert :ok = Pool.add_transaction(signed_tx4)

    miner_balance_before_mining =
      Account.balance(TestUtils.get_accounts_chainstate(), account_pub_key)

    :ok = Miner.mine_sync_block_to_chain()

    Pool.get_and_empty_pool()

    miner_balance_after_mining =
      Account.balance(TestUtils.get_accounts_chainstate(), account_pub_key)

    assert miner_balance_after_mining ==
             miner_balance_before_mining + Miner.coinbase_transaction_amount() + 20
  end

  defp create_signed_tx(sender, receiver, amount, nonce, fee) do
    {sender_pub_key, sender_priv_key} = sender
    {receiver_pub_key, _receiver_priv_key} = receiver

    payload = %{receiver: receiver_pub_key, amount: amount}
    tx_data = DataTx.init(SpendTx, payload, sender_pub_key, fee, nonce)

    {:ok, signed_tx} = SignedTx.sign_tx(tx_data, sender_priv_key)
    signed_tx
  end
end<|MERGE_RESOLUTION|>--- conflicted
+++ resolved
@@ -60,14 +60,11 @@
 
     :ok = Miner.mine_sync_block_to_chain()
     Pool.get_and_empty_pool()
+
+    assert 100 == Account.balance(TestUtils.get_accounts_chainstate(), account2_pub_key)
+
     nonce2 = Account.nonce(TestUtils.get_accounts_chainstate(), account2_pub_key) + 1
 
-<<<<<<< HEAD
-    assert 100 == Chain.chain_state().accounts[account2_pub_key].balance
-
-    nonce2 = Map.get(Chain.chain_state().accounts, account2_pub_key, %{nonce: 0}).nonce + 1
-=======
->>>>>>> a205d602
     signed_tx2 = create_signed_tx(account2, account3, 90, nonce2, 10)
 
     assert :ok = Pool.add_transaction(signed_tx2)

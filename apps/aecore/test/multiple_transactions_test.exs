defmodule MultipleTransactionsTest do
  @moduledoc """
  Unit test for the pool worker module
  """
  use ExUnit.Case

  alias Aecore.Persistence.Worker, as: Persistence
  alias Aecore.Txs.Pool.Worker, as: Pool
  alias Aecore.Miner.Worker, as: Miner
  alias Aecore.Chain.Worker, as: Chain
  alias Aecore.Structures.SpendTx
  alias Aecore.Structures.DataTx
  alias Aecore.Structures.SignedTx
  alias Aecore.Chain.Worker, as: Chain
  alias Aecore.Wallet.Worker, as: Wallet

  setup do
    on_exit(fn ->
      Persistence.delete_all_blocks()
      Chain.clear_state()
      :ok
    end)

    Pool.start_link([])

    [
      account: {Wallet.get_public_key(), Wallet.get_private_key()},
      account2: {Wallet.get_public_key("M/0"), Wallet.get_private_key("m/0")},
      account3: {Wallet.get_public_key("M/1"), Wallet.get_private_key("m/1")},
      account4: {Wallet.get_public_key("M/2"), Wallet.get_private_key("m/2")}
    ]
  end

  @tag timeout: 10_000_000
  @tag :multiple_transaction
  test "in one block", setup do
    Chain.clear_state()

    account = setup.account
    account2 = setup.account2
    account3 = setup.account3
    account4 = setup.account4
    {account_pub_key, _account_priv_key} = account
    {account2_pub_key, _account2_priv_key} = account2
    {account3_pub_key, _account3_priv_key} = account3
<<<<<<< HEAD
    pubkey = elem(Keys.pubkey(), 1)

    # account A has 100 tokens, spends 99 (+1 fee) to B should succeed
    :ok = Miner.mine_sync_block_to_chain()
    Pool.get_and_empty_pool()
    :ok = Miner.mine_sync_block_to_chain()
    Pool.get_and_empty_pool()

    {:ok, tx1} =
      Keys.sign_tx(
        account1_pub_key,
        100,
        Map.get(Chain.chain_state(), pubkey, %{nonce: 0}).nonce + 1,
        10
      )

    assert :ok = Pool.add_transaction(tx1)

    :ok = Miner.mine_sync_block_to_chain()
    Pool.get_and_empty_pool()

    tx2 =
      create_signed_tx(
        account1,
        account2,
        90,
        Map.get(Chain.chain_state(), account1_pub_key, %{nonce: 0}).nonce + 1,
        10
      )

    assert :ok = Pool.add_transaction(tx2)
    :ok = Miner.mine_sync_block_to_chain()

    Pool.get_and_empty_pool()
    assert 0 == Chain.chain_state()[account1_pub_key].balance
    assert 90 == Chain.chain_state()[account2_pub_key].balance
=======
    {account4_pub_key, _account4_priv_key} = account4

    :ok = Miner.mine_sync_block_to_chain()
    Pool.get_and_empty_pool()

    :ok = Miner.mine_sync_block_to_chain()
    Pool.get_and_empty_pool()
>>>>>>> 6b69e477

    nonce1 = Map.get(Chain.chain_state().accounts, account_pub_key, %{nonce: 0}).nonce + 1

<<<<<<< HEAD
    # account A has 100 tokens, spends 100 (+10 fee) to B should be invalid
    {:ok, tx3} =
      Keys.sign_tx(
        account1_pub_key,
        100,
        Map.get(Chain.chain_state(), pubkey, %{nonce: 0}).nonce + 1,
        10
      )

    assert :ok = Pool.add_transaction(tx3)
    :ok = Miner.mine_sync_block_to_chain()
=======
    signed_tx1 = create_signed_tx(account, account2, 100, nonce1, 10)

    assert :ok = Pool.add_transaction(signed_tx1)
>>>>>>> 6b69e477

    :ok = Miner.mine_sync_block_to_chain()
    Pool.get_and_empty_pool()
<<<<<<< HEAD

    tx4 =
      create_signed_tx(
        account1,
        account2,
        100,
        Map.get(Chain.chain_state(), account1_pub_key, %{nonce: 0}).nonce + 1,
        10
      )

    assert :ok = Pool.add_transaction(tx4)
    :ok = Miner.mine_sync_block_to_chain()

    Pool.get_and_empty_pool()
    assert 100 == Chain.chain_state()[account1_pub_key].balance
=======

    nonce2 = Map.get(Chain.chain_state().accounts, account2_pub_key, %{nonce: 0}).nonce + 1
    signed_tx2 = create_signed_tx(account2, account3, 90, nonce2, 10)

    assert :ok = Pool.add_transaction(signed_tx2)
    :ok = Miner.mine_sync_block_to_chain()

    Pool.get_and_empty_pool()
    assert 0 == Chain.chain_state().accounts[account2_pub_key].balance
    assert 90 == Chain.chain_state().accounts[account3_pub_key].balance
>>>>>>> 6b69e477

    # account2 => 0; account3 => 90

    # account3 has 90 tokens, spends 90 (+10 fee) to account2 should be invalid

<<<<<<< HEAD
    account1_initial_nonce = Map.get(Chain.chain_state(), account1_pub_key, %{nonce: 0}).nonce

    tx5 = create_signed_tx(account1, account2, 30, account1_initial_nonce + 1, 10)

    assert :ok = Pool.add_transaction(tx5)

    tx6 = create_signed_tx(account1, account3, 20, account1_initial_nonce + 2, 10)

    assert :ok = Pool.add_transaction(tx6)

    tx7 = create_signed_tx(account1, account3, 20, account1_initial_nonce + 3, 10)

    assert :ok = Pool.add_transaction(tx7)
    :ok = Miner.mine_sync_block_to_chain()

    Pool.get_and_empty_pool()
    assert 0 == Chain.chain_state()[account1_pub_key].balance
    assert 120 == Chain.chain_state()[account2_pub_key].balance
    assert 40 == Chain.chain_state()[account3_pub_key].balance

    # account1 => 0; account2 => 120; account3 => 40

    # account A has 100 tokens, spends 40 (+10 fee) to B, and two times 20 (+10 fee) to C,
    # last transaction to C should be invalid, others be included
    account1_initial_nonce2 = Map.get(Chain.chain_state(), account1_pub_key, %{nonce: 0}).nonce

    {:ok, tx8} =
      Keys.sign_tx(
        account1_pub_key,
        100,
        Map.get(Chain.chain_state(), pubkey, %{nonce: 0}).nonce + 1,
        10
      )

    assert :ok = Pool.add_transaction(tx8)
    :ok = Miner.mine_sync_block_to_chain()
    Pool.get_and_empty_pool()

    tx9 = create_signed_tx(account1, account2, 40, account1_initial_nonce2 + 1, 10)

    assert :ok = Pool.add_transaction(tx9)

    tx10 = create_signed_tx(account1, account3, 20, account1_initial_nonce2 + 2, 10)

    assert :ok = Pool.add_transaction(tx10)

    tx11 = create_signed_tx(account1, account3, 20, account1_initial_nonce2 + 3, 10)

    assert :ok = Pool.add_transaction(tx11)
    :ok = Miner.mine_sync_block_to_chain()

    Pool.get_and_empty_pool()
    assert 20 == Chain.chain_state()[account1_pub_key].balance
    assert 160 == Chain.chain_state()[account2_pub_key].balance
    assert 60 == Chain.chain_state()[account3_pub_key].balance
=======
    nonce3 = Map.get(Chain.chain_state().accounts, account3_pub_key, %{nonce: 0}).nonce + 1
    signed_tx3 = create_signed_tx(account3, account2, 90, nonce3, 10)
    assert :ok = Pool.add_transaction(signed_tx3)
    :ok = Miner.mine_sync_block_to_chain()

    Pool.get_and_empty_pool()
    signed_tx4 = create_signed_tx(account, account2, 100, nonce1 + 1, 10)

    assert :ok = Pool.add_transaction(signed_tx4)
    :ok = Miner.mine_sync_block_to_chain()

    Pool.get_and_empty_pool()
    assert 100 == Chain.chain_state().accounts[account2_pub_key].balance
>>>>>>> 6b69e477

    # acccount2 => 100; account3 => 90

<<<<<<< HEAD
    # account C has 100 tokens, spends 90 (+10 fee) to B, B spends 90 (+10 fee) to A should succeed
    {:ok, tx12} =
      Keys.sign_tx(
        account3_pub_key,
        40,
        Map.get(Chain.chain_state(), pubkey, %{nonce: 0}).nonce + 1,
        10
      )

    assert :ok = Pool.add_transaction(tx12)
    :ok = Miner.mine_sync_block_to_chain()

    Pool.get_and_empty_pool()

    tx13 =
      create_signed_tx(
        account3,
        account2,
        90,
        Map.get(Chain.chain_state(), account3_pub_key, %{nonce: 0}).nonce + 1,
        10
      )

    assert :ok = Pool.add_transaction(tx13)

    tx14 =
      create_signed_tx(
        account2,
        account1,
        90,
        Map.get(Chain.chain_state(), account2_pub_key, %{nonce: 0}).nonce + 1,
        10
      )

    assert :ok = Pool.add_transaction(tx14)
    :ok = Miner.mine_sync_block_to_chain()

    Pool.get_and_empty_pool()
    assert 0 == Chain.chain_state()[account3_pub_key].balance
    assert 150 == Chain.chain_state()[account2_pub_key].balance
    assert 110 == Chain.chain_state()[account1_pub_key].balance
=======
    # account2 has 100 tokens, spends 30 (+10 fee) to account3,
    # and two times 20 (+10 fee) to account4 should succeed

    signed_tx5 = create_signed_tx(account2, account3, 30, nonce2 + 1, 10)
    assert :ok = Pool.add_transaction(signed_tx5)

    signed_tx6 = create_signed_tx(account2, account4, 20, nonce2 + 2, 10)
    assert :ok = Pool.add_transaction(signed_tx6)

    signed_tx7 = create_signed_tx(account2, account4, 20, nonce2 + 3, 10)
    assert :ok = Pool.add_transaction(signed_tx7)

    :ok = Miner.mine_sync_block_to_chain()

    Pool.get_and_empty_pool()
    assert 0 == Chain.chain_state().accounts[account2_pub_key].balance
    assert 120 == Chain.chain_state().accounts[account3_pub_key].balance
    assert 40 == Chain.chain_state().accounts[account4_pub_key].balance

    # account2 => 0; account3 => 120; account4 => 40
>>>>>>> 6b69e477
  end

  @tag timeout: 10_000_000
  @tag :multiple_transaction
  test "in one block, miner collects all the fees from the transactions", setup do
    Chain.clear_state()

    account = setup.account
    account2 = setup.account2
    account3 = setup.account3
    account4 = setup.account4
    {account_pub_key, _account_priv_key} = account
    {account2_pub_key, _account2_priv_key} = account2
<<<<<<< HEAD
    {account3_pub_key, _account3_priv_key} = account3
    pubkey = elem(Keys.pubkey(), 1)

    # account A has 100 tokens, spends 99 (+1 fee) to B should succeed
    :ok = Miner.mine_sync_block_to_chain()
    Pool.get_and_empty_pool()
    :ok = Miner.mine_sync_block_to_chain()
    Pool.get_and_empty_pool()

    {:ok, tx1} =
      Keys.sign_tx(
        account1_pub_key,
        100,
        Map.get(Chain.chain_state(), pubkey, %{nonce: 0}).nonce + 1,
        10
      )

    assert :ok = Pool.add_transaction(tx1)
    :ok = Miner.mine_sync_block_to_chain()
    Pool.get_and_empty_pool()

    tx2 =
      create_signed_tx(
        account1,
        account2,
        90,
        Map.get(Chain.chain_state(), account1_pub_key, %{nonce: 0}).nonce + 1,
        10
      )

    assert :ok = Pool.add_transaction(tx2)
    :ok = Miner.mine_sync_block_to_chain()

    Pool.get_and_empty_pool()
    assert 0 == Chain.chain_state()[account1_pub_key].balance
    assert 90 == Chain.chain_state()[account2_pub_key].balance
=======

    :ok = Miner.mine_sync_block_to_chain()
    :ok = Miner.mine_sync_block_to_chain()
    :ok = Miner.mine_sync_block_to_chain()

    Pool.get_and_empty_pool()
>>>>>>> 6b69e477

    nonce1 = Map.get(Chain.chain_state().accounts, account_pub_key, %{nonce: 0}).nonce
    nonce2 = Map.get(Chain.chain_state().accounts, account2_pub_key, %{nonce: 0}).nonce

<<<<<<< HEAD
    # account A has 100 tokens, spends 100 (+10 fee) to B should be invalid
    {:ok, tx3} =
      Keys.sign_tx(
        account1_pub_key,
        100,
        Map.get(Chain.chain_state(), pubkey, %{nonce: 0}).nonce + 1,
        10
      )

    assert :ok = Pool.add_transaction(tx3)
    :ok = Miner.mine_sync_block_to_chain()

    Pool.get_and_empty_pool()

    tx4 =
      create_signed_tx(
        account1,
        account2,
        100,
        Map.get(Chain.chain_state(), account1_pub_key, %{nonce: 0}).nonce + 1,
        10
      )

    assert :ok = Pool.add_transaction(tx4)
    :ok = Miner.mine_sync_block_to_chain()

    Pool.get_and_empty_pool()
    assert 100 == Chain.chain_state()[account1_pub_key].balance

    # acccount1 => 100; account2 => 90

    # account A has 100 tokens, spends 30 (+10 fee) to B, and two times 20 (+10 fee) to C should succeed
    tx5 =
      create_signed_tx(
        account1,
        account2,
        30,
        Map.get(Chain.chain_state(), account1_pub_key, %{nonce: 0}).nonce + 1,
        10
      )

    assert :ok = Pool.add_transaction(tx5)
    :ok = Miner.mine_sync_block_to_chain()

    Pool.get_and_empty_pool()

    tx6 =
      create_signed_tx(
        account1,
        account3,
        20,
        Map.get(Chain.chain_state(), account1_pub_key, %{nonce: 0}).nonce + 1,
        10
      )

    assert :ok = Pool.add_transaction(tx6)
    :ok = Miner.mine_sync_block_to_chain()

    Pool.get_and_empty_pool()

    tx7 =
      create_signed_tx(
        account1,
        account3,
        20,
        Map.get(Chain.chain_state(), account1_pub_key, %{nonce: 0}).nonce + 1,
        10
      )

    assert :ok = Pool.add_transaction(tx7)
    :ok = Miner.mine_sync_block_to_chain()

    Pool.get_and_empty_pool()
    assert 0 == Chain.chain_state()[account1_pub_key].balance
    assert 120 == Chain.chain_state()[account2_pub_key].balance
    assert 40 == Chain.chain_state()[account3_pub_key].balance

    # account1 => 0; account2 => 120; account3 => 40

    # account A has 100 tokens, spends 40 (+10 fee) to B, and two times 20 (+10 fee) to C,
    # last transaction to C should be invalid, others be included
    {:ok, tx8} =
      Keys.sign_tx(
        account1_pub_key,
        100,
        Map.get(Chain.chain_state(), pubkey, %{nonce: 0}).nonce + 1,
        10
      )

    assert :ok = Pool.add_transaction(tx8)
    :ok = Miner.mine_sync_block_to_chain()

    Pool.get_and_empty_pool()

    tx9 =
      create_signed_tx(
        account1,
        account2,
        40,
        Map.get(Chain.chain_state(), account1_pub_key, %{nonce: 0}).nonce + 1,
        10
      )

    assert :ok = Pool.add_transaction(tx9)
    :ok = Miner.mine_sync_block_to_chain()

    Pool.get_and_empty_pool()

    tx10 =
      create_signed_tx(
        account1,
        account3,
        20,
        Map.get(Chain.chain_state(), account1_pub_key, %{nonce: 0}).nonce + 1,
        10
      )

    assert :ok = Pool.add_transaction(tx10)
    :ok = Miner.mine_sync_block_to_chain()

    Pool.get_and_empty_pool()

    tx11 =
      create_signed_tx(
        account1,
        account3,
        20,
        Map.get(Chain.chain_state(), account1_pub_key, %{nonce: 0}).nonce + 1,
        10
      )

    assert :ok = Pool.add_transaction(tx11)
    :ok = Miner.mine_sync_block_to_chain()

    Pool.get_and_empty_pool()
    assert 20 == Chain.chain_state()[account1_pub_key].balance
    assert 160 == Chain.chain_state()[account2_pub_key].balance
    assert 60 == Chain.chain_state()[account3_pub_key].balance

    # account1 => 20; account2 => 160; account3 => 60

    # account A has 100 tokens, spends 90 (+10 fee) to B, B spends 90 (+10 fee) to C should succeed
    {:ok, tx12} =
      Keys.sign_tx(
        account1_pub_key,
        80,
        Map.get(Chain.chain_state(), pubkey, %{nonce: 0}).nonce + 1,
        10
      )

    assert :ok = Pool.add_transaction(tx12)
    :ok = Miner.mine_sync_block_to_chain()

    Pool.get_and_empty_pool()

    tx13 =
      create_signed_tx(
        account1,
        account2,
        90,
        Map.get(Chain.chain_state(), account1_pub_key, %{nonce: 0}).nonce + 1,
        10
      )

    assert :ok = Pool.add_transaction(tx13)
    :ok = Miner.mine_sync_block_to_chain()

    Pool.get_and_empty_pool()

    tx14 =
      create_signed_tx(
        account2,
        account3,
        90,
        Map.get(Chain.chain_state(), account2_pub_key, %{nonce: 0}).nonce + 1,
        10
      )

    assert :ok = Pool.add_transaction(tx14)
    :ok = Miner.mine_sync_block_to_chain()

    Pool.get_and_empty_pool()
    assert 0 == Chain.chain_state()[account1_pub_key].balance
    assert 150 == Chain.chain_state()[account2_pub_key].balance
    assert 150 == Chain.chain_state()[account3_pub_key].balance
  end

  @tag timeout: 10_000_000
  @tag :multiple_transaction
  test "in one block, miner collects all the fees from the transactions" do
    {account1, account2, account3} = get_accounts_miner_fees()
    {account1_pub_key, _account1_priv_key} = account1
    {account2_pub_key, _account2_priv_key} = account2
    pubkey = elem(Keys.pubkey(), 1)

    :ok = Miner.mine_sync_block_to_chain()
    :ok = Miner.mine_sync_block_to_chain()
    :ok = Miner.mine_sync_block_to_chain()
    Pool.get_and_empty_pool()

    {:ok, tx1} =
      Keys.sign_tx(
        account1_pub_key,
        100,
        Map.get(Chain.chain_state(), pubkey, %{nonce: 0}).nonce + 1,
        10
      )

    assert :ok = Pool.add_transaction(tx1)

    {:ok, tx2} =
      Keys.sign_tx(
        account2_pub_key,
        100,
        Map.get(Chain.chain_state(), pubkey, %{nonce: 0}).nonce + 2,
        10
      )

    assert :ok = Pool.add_transaction(tx2)
    :ok = Miner.mine_sync_block_to_chain()

    Pool.get_and_empty_pool()

    tx3 =
      create_signed_tx(
        account1,
        account3,
        90,
        Map.get(Chain.chain_state(), account1_pub_key, %{nonce: 0}).nonce + 1,
        10
      )

    assert :ok = Pool.add_transaction(tx3)

    tx4 =
      create_signed_tx(
        account2,
        account3,
        90,
        Map.get(Chain.chain_state(), account2_pub_key, %{nonce: 0}).nonce + 1,
        10
      )

    assert :ok = Pool.add_transaction(tx4)
    miner_balance_before_mining = Map.get(Chain.chain_state(), pubkey).balance
    :ok = Miner.mine_sync_block_to_chain()
    Pool.get_and_empty_pool()
    miner_balance_after_mining = Map.get(Chain.chain_state(), pubkey).balance

    assert miner_balance_after_mining ==
             miner_balance_before_mining + Miner.coinbase_transaction_value() + 20
  end

  test "locked amount" do
    {:ok, pubkey} = Keys.pubkey()
    account1 = get_account_locked_amount()
    {account1_pub_key, _account1_priv_key} = account1

    :ok = Miner.mine_sync_block_to_chain()
    Pool.get_and_empty_pool()

    {:ok, tx1} =
      Keys.sign_tx(
        account1_pub_key,
        90,
        Map.get(Chain.chain_state(), pubkey, %{nonce: 0}).nonce + 1,
        10,
        Chain.top_block().header.height +
          Application.get_env(:aecore, :tx_data)[:lock_time_coinbase] + 3
      )

    Pool.add_transaction(tx1)
    :ok = Miner.mine_sync_block_to_chain()

    tx2 =
      create_signed_tx(
        account1,
        {pubkey, <<0>>},
        50,
        Map.get(Chain.chain_state(), account1_pub_key, %{nonce: 0}).nonce + 1,
        10
      )

    Pool.add_transaction(tx2)
    :ok = Miner.mine_sync_block_to_chain()

    assert Enum.count(Pool.get_pool()) == 1
    :ok = Miner.mine_sync_block_to_chain()
    assert Enum.count(Pool.get_pool()) == 1
    assert Map.get(Chain.chain_state(), account1_pub_key).balance == 90
    miner_balance_before_block = Map.get(Chain.chain_state(), pubkey).balance
    :ok = Miner.mine_sync_block_to_chain()
    assert Enum.empty?(Pool.get_pool())
    miner_balance_after_block = Map.get(Chain.chain_state(), pubkey).balance
    assert miner_balance_after_block == miner_balance_before_block + 100 + 60
  end

  defp get_accounts_one_block() do
    account1 = {
      <<4, 94, 96, 161, 182, 76, 153, 22, 179, 136, 60, 87, 225, 135, 253, 179, 80, 40, 80, 149,
        21, 26, 253, 48, 139, 155, 200, 45, 150, 183, 61, 46, 151, 42, 245, 199, 168, 60, 121, 39,
        180, 82, 162, 173, 86, 194, 180, 54, 116, 190, 199, 155, 97, 222, 85, 83, 147, 172, 10,
        85, 112, 29, 54, 0, 78>>,
      <<214, 90, 19, 166, 30, 35, 31, 96, 16, 116, 48, 33, 26, 76, 192, 195, 104, 242, 147, 120,
        240, 124, 112, 222, 213, 112, 142, 218, 49, 33, 6, 81>>
    }

    account2 = {
      <<4, 205, 231, 80, 153, 60, 210, 201, 30, 39, 4, 191, 92, 231, 80, 143, 98, 143, 46, 150,
        175, 162, 230, 59, 56, 2, 60, 238, 206, 218, 239, 177, 201, 66, 161, 205, 159, 69, 177,
        155, 172, 222, 43, 225, 241, 181, 226, 244, 106, 23, 114, 161, 65, 121, 146, 35, 27, 136,
        15, 142, 228, 22, 217, 78, 90>>,
      <<151, 121, 56, 150, 179, 169, 141, 25, 212, 247, 156, 162, 120, 205, 59, 184, 49, 201, 75,
        67, 170, 113, 157, 114, 129, 149, 206, 62, 182, 239, 146, 26>>
    }

    account3 = {
      <<4, 167, 170, 180, 131, 214, 204, 39, 21, 99, 168, 142, 78, 66, 54, 118, 143, 18, 28, 73,
        62, 255, 220, 172, 4, 166, 255, 54, 72, 39, 34, 233, 23, 124, 242, 120, 68, 145, 79, 31,
        63, 168, 166, 87, 153, 108, 93, 92, 249, 6, 21, 75, 159, 180, 17, 18, 6, 186, 42, 199,
        140, 254, 115, 165, 199>>,
      <<158, 99, 132, 39, 80, 18, 118, 135, 107, 173, 203, 149, 238, 177, 124, 169, 207, 241, 200,
        73, 154, 108, 205, 151, 103, 197, 21, 0, 183, 163, 137, 228>>
    }

    {account1, account2, account3}
  end

  defp get_accounts_multiple_blocks() do
    account1 = {
      <<4, 113, 73, 130, 150, 200, 126, 80, 231, 110, 11, 224, 246, 121, 247, 201, 166, 210, 85,
        162, 163, 45, 147, 212, 141, 68, 28, 179, 91, 161, 139, 237, 168, 61, 115, 74, 188, 140,
        143, 160, 232, 230, 187, 220, 17, 24, 249, 202, 222, 19, 20, 136, 175, 241, 203, 82, 23,
        76, 218, 9, 72, 42, 11, 123, 127>>,
      <<198, 218, 48, 178, 127, 24, 201, 115, 3, 29, 188, 220, 222, 189, 132, 139, 168, 1, 64,
        134, 103, 38, 151, 213, 195, 5, 219, 138, 29, 137, 119, 229>>
    }

    account2 = {
      <<4, 44, 202, 225, 249, 173, 82, 71, 56, 32, 113, 206, 123, 220, 201, 169, 40, 91, 56, 206,
        54, 114, 162, 48, 226, 255, 87, 3, 113, 161, 45, 231, 163, 50, 116, 30, 204, 109, 69, 255,
        54, 78, 238, 249, 34, 139, 9, 35, 99, 246, 181, 238, 165, 123, 67, 66, 217, 176, 227, 237,
        64, 84, 65, 73, 141>>,
      <<44, 81, 132, 144, 204, 94, 98, 172, 51, 110, 175, 30, 195, 124, 217, 172, 242, 240, 60,
        102, 96, 91, 195, 138, 253, 247, 130, 188, 62, 229, 62, 37>>
    }

    account3 = {
      <<4, 11, 38, 199, 95, 205, 49, 85, 168, 55, 88, 105, 244, 159, 57, 125, 71, 128, 119, 87,
        224, 135, 195, 98, 218, 32, 225, 96, 254, 88, 55, 219, 164, 148, 30, 203, 57, 24, 121,
        208, 160, 116, 231, 94, 229, 135, 225, 47, 16, 162, 250, 63, 103, 111, 249, 66, 67, 21,
        133, 54, 152, 61, 119, 51, 188>>,
      <<19, 239, 205, 35, 76, 49, 9, 230, 59, 169, 195, 217, 222, 135, 204, 201, 160, 126, 253,
        20, 230, 122, 184, 193, 131, 53, 157, 50, 117, 29, 195, 47>>
    }

    {account1, account2, account3}
  end

  defp get_accounts_miner_fees() do
    account1 = {
      <<4, 231, 192, 96, 22, 175, 115, 58, 27, 93, 216, 187, 43, 116, 150, 164, 153, 80, 134, 135,
        12, 127, 173, 196, 198, 181, 84, 119, 225, 204, 150, 176, 26, 119, 103, 128, 201, 93, 131,
        7, 169, 48, 28, 60, 16, 112, 65, 8, 46, 212, 32, 251, 135, 81, 99, 146, 67, 139, 42, 151,
        183, 210, 45, 195, 8>>,
      <<129, 187, 237, 185, 104, 21, 152, 221, 22, 1, 87, 152, 137, 25, 107, 214, 19, 227, 128,
        210, 180, 224, 113, 196, 232, 254, 249, 247, 230, 252, 242, 32>>
    }

    account2 = {
      <<4, 176, 20, 135, 174, 148, 149, 10, 132, 176, 41, 79, 141, 161, 151, 96, 65, 70, 198, 93,
        25, 11, 90, 105, 57, 41, 39, 255, 197, 140, 163, 9, 180, 126, 111, 71, 178, 86, 250, 177,
        170, 211, 70, 146, 111, 201, 137, 230, 98, 8, 205, 109, 234, 51, 50, 140, 9, 177, 130,
        222, 196, 54, 98, 55, 243>>,
      <<3, 213, 65, 255, 170, 53, 52, 113, 72, 39, 215, 55, 3, 120, 107, 138, 229, 5, 32, 56, 255,
        130, 166, 97, 131, 94, 156, 186, 57, 55, 189, 228>>
    }

    account3 = {
      <<4, 163, 213, 138, 149, 50, 37, 22, 21, 221, 239, 158, 126, 245, 61, 146, 7, 15, 86, 26,
        224, 169, 46, 191, 199, 39, 172, 189, 146, 10, 111, 160, 51, 7, 33, 236, 50, 4, 211, 92,
        192, 17, 134, 144, 168, 106, 126, 235, 101, 133, 156, 66, 66, 39, 248, 210, 14, 251, 91,
        86, 59, 29, 153, 150, 190>>,
      <<147, 131, 218, 194, 163, 243, 40, 42, 172, 5, 190, 120, 23, 16, 43, 0, 249, 175, 101, 170,
        182, 11, 49, 209, 39, 253, 111, 114, 182, 253, 131, 31>>
    }

    {account1, account2, account3}
  end

  defp get_account_locked_amount() do
    {<<4, 55, 160, 38, 64, 182, 216, 237, 37, 115, 115, 235, 25, 35, 106, 13, 194, 87, 156, 61,
       156, 235, 207, 151, 183, 35, 38, 247, 66, 253, 39, 197, 43, 49, 55, 78, 125, 31, 45, 38,
       203, 156, 1, 206, 235, 241, 50, 140, 195, 38, 19, 89, 234, 69, 251, 211, 208, 29, 72, 99,
       90, 90, 212, 128, 105>>,
     <<132, 73, 10, 38, 77, 68, 7, 72, 211, 181, 33, 176, 209, 113, 210, 159, 247, 148, 237, 83,
       238, 200, 99, 252, 175, 107, 11, 95, 114, 133, 149, 168>>}
=======
    signed_tx1 = create_signed_tx(account, account2, 100, nonce1 + 1, 10)
    assert :ok = Pool.add_transaction(signed_tx1)

    signed_tx2 = create_signed_tx(account, account2, 100, nonce1 + 2, 10)
    assert :ok = Pool.add_transaction(signed_tx2)

    :ok = Miner.mine_sync_block_to_chain()

    Pool.get_and_empty_pool()

    signed_tx3 = create_signed_tx(account2, account3, 50, nonce2 + 1, 10)
    assert :ok = Pool.add_transaction(signed_tx3)

    signed_tx4 = create_signed_tx(account2, account4, 50, nonce2 + 2, 10)
    assert :ok = Pool.add_transaction(signed_tx4)

    miner_balance_before_mining = Chain.chain_state().accounts[account_pub_key].balance
    :ok = Miner.mine_sync_block_to_chain()

    Pool.get_and_empty_pool()
    miner_balance_after_mining = Chain.chain_state().accounts[account_pub_key].balance

    assert miner_balance_after_mining ==
             miner_balance_before_mining + Miner.coinbase_transaction_value() + 20
>>>>>>> 6b69e477
  end

  defp create_signed_tx(
         from_acc,
         to_acc,
         value,
         nonce,
         fee,
         lock_time_block \\ 0
       ) do
    {from_acc_pub_key, from_acc_priv_key} = from_acc
    {to_acc_pub_key, _to_acc_priv_key} = to_acc
<<<<<<< HEAD

    {:ok, tx_data} =
      SpendTx.create(
        from_acc_pub_key,
        to_acc_pub_key,
        value,
        nonce,
        fee,
        lock_time_block
      )

    {:ok, signature} = Keys.sign(tx_data, from_acc_priv_key)

    %SignedTx{data: tx_data, signature: signature}
=======

    payload = %{to_acc: to_acc_pub_key, value: value, lock_time_block: lock_time_block}
    tx_data = DataTx.init(SpendTx, payload, from_acc_pub_key, fee, nonce)

    {:ok, signed_tx} = SignedTx.sign_tx(tx_data, from_acc_priv_key)
    signed_tx
>>>>>>> 6b69e477
  end
end<|MERGE_RESOLUTION|>--- conflicted
+++ resolved
@@ -43,44 +43,6 @@
     {account_pub_key, _account_priv_key} = account
     {account2_pub_key, _account2_priv_key} = account2
     {account3_pub_key, _account3_priv_key} = account3
-<<<<<<< HEAD
-    pubkey = elem(Keys.pubkey(), 1)
-
-    # account A has 100 tokens, spends 99 (+1 fee) to B should succeed
-    :ok = Miner.mine_sync_block_to_chain()
-    Pool.get_and_empty_pool()
-    :ok = Miner.mine_sync_block_to_chain()
-    Pool.get_and_empty_pool()
-
-    {:ok, tx1} =
-      Keys.sign_tx(
-        account1_pub_key,
-        100,
-        Map.get(Chain.chain_state(), pubkey, %{nonce: 0}).nonce + 1,
-        10
-      )
-
-    assert :ok = Pool.add_transaction(tx1)
-
-    :ok = Miner.mine_sync_block_to_chain()
-    Pool.get_and_empty_pool()
-
-    tx2 =
-      create_signed_tx(
-        account1,
-        account2,
-        90,
-        Map.get(Chain.chain_state(), account1_pub_key, %{nonce: 0}).nonce + 1,
-        10
-      )
-
-    assert :ok = Pool.add_transaction(tx2)
-    :ok = Miner.mine_sync_block_to_chain()
-
-    Pool.get_and_empty_pool()
-    assert 0 == Chain.chain_state()[account1_pub_key].balance
-    assert 90 == Chain.chain_state()[account2_pub_key].balance
-=======
     {account4_pub_key, _account4_priv_key} = account4
 
     :ok = Miner.mine_sync_block_to_chain()
@@ -88,47 +50,15 @@
 
     :ok = Miner.mine_sync_block_to_chain()
     Pool.get_and_empty_pool()
->>>>>>> 6b69e477
 
     nonce1 = Map.get(Chain.chain_state().accounts, account_pub_key, %{nonce: 0}).nonce + 1
 
-<<<<<<< HEAD
-    # account A has 100 tokens, spends 100 (+10 fee) to B should be invalid
-    {:ok, tx3} =
-      Keys.sign_tx(
-        account1_pub_key,
-        100,
-        Map.get(Chain.chain_state(), pubkey, %{nonce: 0}).nonce + 1,
-        10
-      )
-
-    assert :ok = Pool.add_transaction(tx3)
-    :ok = Miner.mine_sync_block_to_chain()
-=======
     signed_tx1 = create_signed_tx(account, account2, 100, nonce1, 10)
 
     assert :ok = Pool.add_transaction(signed_tx1)
->>>>>>> 6b69e477
 
     :ok = Miner.mine_sync_block_to_chain()
     Pool.get_and_empty_pool()
-<<<<<<< HEAD
-
-    tx4 =
-      create_signed_tx(
-        account1,
-        account2,
-        100,
-        Map.get(Chain.chain_state(), account1_pub_key, %{nonce: 0}).nonce + 1,
-        10
-      )
-
-    assert :ok = Pool.add_transaction(tx4)
-    :ok = Miner.mine_sync_block_to_chain()
-
-    Pool.get_and_empty_pool()
-    assert 100 == Chain.chain_state()[account1_pub_key].balance
-=======
 
     nonce2 = Map.get(Chain.chain_state().accounts, account2_pub_key, %{nonce: 0}).nonce + 1
     signed_tx2 = create_signed_tx(account2, account3, 90, nonce2, 10)
@@ -139,69 +69,11 @@
     Pool.get_and_empty_pool()
     assert 0 == Chain.chain_state().accounts[account2_pub_key].balance
     assert 90 == Chain.chain_state().accounts[account3_pub_key].balance
->>>>>>> 6b69e477
 
     # account2 => 0; account3 => 90
 
     # account3 has 90 tokens, spends 90 (+10 fee) to account2 should be invalid
 
-<<<<<<< HEAD
-    account1_initial_nonce = Map.get(Chain.chain_state(), account1_pub_key, %{nonce: 0}).nonce
-
-    tx5 = create_signed_tx(account1, account2, 30, account1_initial_nonce + 1, 10)
-
-    assert :ok = Pool.add_transaction(tx5)
-
-    tx6 = create_signed_tx(account1, account3, 20, account1_initial_nonce + 2, 10)
-
-    assert :ok = Pool.add_transaction(tx6)
-
-    tx7 = create_signed_tx(account1, account3, 20, account1_initial_nonce + 3, 10)
-
-    assert :ok = Pool.add_transaction(tx7)
-    :ok = Miner.mine_sync_block_to_chain()
-
-    Pool.get_and_empty_pool()
-    assert 0 == Chain.chain_state()[account1_pub_key].balance
-    assert 120 == Chain.chain_state()[account2_pub_key].balance
-    assert 40 == Chain.chain_state()[account3_pub_key].balance
-
-    # account1 => 0; account2 => 120; account3 => 40
-
-    # account A has 100 tokens, spends 40 (+10 fee) to B, and two times 20 (+10 fee) to C,
-    # last transaction to C should be invalid, others be included
-    account1_initial_nonce2 = Map.get(Chain.chain_state(), account1_pub_key, %{nonce: 0}).nonce
-
-    {:ok, tx8} =
-      Keys.sign_tx(
-        account1_pub_key,
-        100,
-        Map.get(Chain.chain_state(), pubkey, %{nonce: 0}).nonce + 1,
-        10
-      )
-
-    assert :ok = Pool.add_transaction(tx8)
-    :ok = Miner.mine_sync_block_to_chain()
-    Pool.get_and_empty_pool()
-
-    tx9 = create_signed_tx(account1, account2, 40, account1_initial_nonce2 + 1, 10)
-
-    assert :ok = Pool.add_transaction(tx9)
-
-    tx10 = create_signed_tx(account1, account3, 20, account1_initial_nonce2 + 2, 10)
-
-    assert :ok = Pool.add_transaction(tx10)
-
-    tx11 = create_signed_tx(account1, account3, 20, account1_initial_nonce2 + 3, 10)
-
-    assert :ok = Pool.add_transaction(tx11)
-    :ok = Miner.mine_sync_block_to_chain()
-
-    Pool.get_and_empty_pool()
-    assert 20 == Chain.chain_state()[account1_pub_key].balance
-    assert 160 == Chain.chain_state()[account2_pub_key].balance
-    assert 60 == Chain.chain_state()[account3_pub_key].balance
-=======
     nonce3 = Map.get(Chain.chain_state().accounts, account3_pub_key, %{nonce: 0}).nonce + 1
     signed_tx3 = create_signed_tx(account3, account2, 90, nonce3, 10)
     assert :ok = Pool.add_transaction(signed_tx3)
@@ -215,53 +87,9 @@
 
     Pool.get_and_empty_pool()
     assert 100 == Chain.chain_state().accounts[account2_pub_key].balance
->>>>>>> 6b69e477
 
     # acccount2 => 100; account3 => 90
 
-<<<<<<< HEAD
-    # account C has 100 tokens, spends 90 (+10 fee) to B, B spends 90 (+10 fee) to A should succeed
-    {:ok, tx12} =
-      Keys.sign_tx(
-        account3_pub_key,
-        40,
-        Map.get(Chain.chain_state(), pubkey, %{nonce: 0}).nonce + 1,
-        10
-      )
-
-    assert :ok = Pool.add_transaction(tx12)
-    :ok = Miner.mine_sync_block_to_chain()
-
-    Pool.get_and_empty_pool()
-
-    tx13 =
-      create_signed_tx(
-        account3,
-        account2,
-        90,
-        Map.get(Chain.chain_state(), account3_pub_key, %{nonce: 0}).nonce + 1,
-        10
-      )
-
-    assert :ok = Pool.add_transaction(tx13)
-
-    tx14 =
-      create_signed_tx(
-        account2,
-        account1,
-        90,
-        Map.get(Chain.chain_state(), account2_pub_key, %{nonce: 0}).nonce + 1,
-        10
-      )
-
-    assert :ok = Pool.add_transaction(tx14)
-    :ok = Miner.mine_sync_block_to_chain()
-
-    Pool.get_and_empty_pool()
-    assert 0 == Chain.chain_state()[account3_pub_key].balance
-    assert 150 == Chain.chain_state()[account2_pub_key].balance
-    assert 110 == Chain.chain_state()[account1_pub_key].balance
-=======
     # account2 has 100 tokens, spends 30 (+10 fee) to account3,
     # and two times 20 (+10 fee) to account4 should succeed
 
@@ -282,7 +110,6 @@
     assert 40 == Chain.chain_state().accounts[account4_pub_key].balance
 
     # account2 => 0; account3 => 120; account4 => 40
->>>>>>> 6b69e477
   end
 
   @tag timeout: 10_000_000
@@ -296,454 +123,16 @@
     account4 = setup.account4
     {account_pub_key, _account_priv_key} = account
     {account2_pub_key, _account2_priv_key} = account2
-<<<<<<< HEAD
-    {account3_pub_key, _account3_priv_key} = account3
-    pubkey = elem(Keys.pubkey(), 1)
-
-    # account A has 100 tokens, spends 99 (+1 fee) to B should succeed
-    :ok = Miner.mine_sync_block_to_chain()
-    Pool.get_and_empty_pool()
-    :ok = Miner.mine_sync_block_to_chain()
-    Pool.get_and_empty_pool()
-
-    {:ok, tx1} =
-      Keys.sign_tx(
-        account1_pub_key,
-        100,
-        Map.get(Chain.chain_state(), pubkey, %{nonce: 0}).nonce + 1,
-        10
-      )
-
-    assert :ok = Pool.add_transaction(tx1)
-    :ok = Miner.mine_sync_block_to_chain()
-    Pool.get_and_empty_pool()
-
-    tx2 =
-      create_signed_tx(
-        account1,
-        account2,
-        90,
-        Map.get(Chain.chain_state(), account1_pub_key, %{nonce: 0}).nonce + 1,
-        10
-      )
-
-    assert :ok = Pool.add_transaction(tx2)
-    :ok = Miner.mine_sync_block_to_chain()
-
-    Pool.get_and_empty_pool()
-    assert 0 == Chain.chain_state()[account1_pub_key].balance
-    assert 90 == Chain.chain_state()[account2_pub_key].balance
-=======
 
     :ok = Miner.mine_sync_block_to_chain()
     :ok = Miner.mine_sync_block_to_chain()
     :ok = Miner.mine_sync_block_to_chain()
 
     Pool.get_and_empty_pool()
->>>>>>> 6b69e477
 
     nonce1 = Map.get(Chain.chain_state().accounts, account_pub_key, %{nonce: 0}).nonce
     nonce2 = Map.get(Chain.chain_state().accounts, account2_pub_key, %{nonce: 0}).nonce
 
-<<<<<<< HEAD
-    # account A has 100 tokens, spends 100 (+10 fee) to B should be invalid
-    {:ok, tx3} =
-      Keys.sign_tx(
-        account1_pub_key,
-        100,
-        Map.get(Chain.chain_state(), pubkey, %{nonce: 0}).nonce + 1,
-        10
-      )
-
-    assert :ok = Pool.add_transaction(tx3)
-    :ok = Miner.mine_sync_block_to_chain()
-
-    Pool.get_and_empty_pool()
-
-    tx4 =
-      create_signed_tx(
-        account1,
-        account2,
-        100,
-        Map.get(Chain.chain_state(), account1_pub_key, %{nonce: 0}).nonce + 1,
-        10
-      )
-
-    assert :ok = Pool.add_transaction(tx4)
-    :ok = Miner.mine_sync_block_to_chain()
-
-    Pool.get_and_empty_pool()
-    assert 100 == Chain.chain_state()[account1_pub_key].balance
-
-    # acccount1 => 100; account2 => 90
-
-    # account A has 100 tokens, spends 30 (+10 fee) to B, and two times 20 (+10 fee) to C should succeed
-    tx5 =
-      create_signed_tx(
-        account1,
-        account2,
-        30,
-        Map.get(Chain.chain_state(), account1_pub_key, %{nonce: 0}).nonce + 1,
-        10
-      )
-
-    assert :ok = Pool.add_transaction(tx5)
-    :ok = Miner.mine_sync_block_to_chain()
-
-    Pool.get_and_empty_pool()
-
-    tx6 =
-      create_signed_tx(
-        account1,
-        account3,
-        20,
-        Map.get(Chain.chain_state(), account1_pub_key, %{nonce: 0}).nonce + 1,
-        10
-      )
-
-    assert :ok = Pool.add_transaction(tx6)
-    :ok = Miner.mine_sync_block_to_chain()
-
-    Pool.get_and_empty_pool()
-
-    tx7 =
-      create_signed_tx(
-        account1,
-        account3,
-        20,
-        Map.get(Chain.chain_state(), account1_pub_key, %{nonce: 0}).nonce + 1,
-        10
-      )
-
-    assert :ok = Pool.add_transaction(tx7)
-    :ok = Miner.mine_sync_block_to_chain()
-
-    Pool.get_and_empty_pool()
-    assert 0 == Chain.chain_state()[account1_pub_key].balance
-    assert 120 == Chain.chain_state()[account2_pub_key].balance
-    assert 40 == Chain.chain_state()[account3_pub_key].balance
-
-    # account1 => 0; account2 => 120; account3 => 40
-
-    # account A has 100 tokens, spends 40 (+10 fee) to B, and two times 20 (+10 fee) to C,
-    # last transaction to C should be invalid, others be included
-    {:ok, tx8} =
-      Keys.sign_tx(
-        account1_pub_key,
-        100,
-        Map.get(Chain.chain_state(), pubkey, %{nonce: 0}).nonce + 1,
-        10
-      )
-
-    assert :ok = Pool.add_transaction(tx8)
-    :ok = Miner.mine_sync_block_to_chain()
-
-    Pool.get_and_empty_pool()
-
-    tx9 =
-      create_signed_tx(
-        account1,
-        account2,
-        40,
-        Map.get(Chain.chain_state(), account1_pub_key, %{nonce: 0}).nonce + 1,
-        10
-      )
-
-    assert :ok = Pool.add_transaction(tx9)
-    :ok = Miner.mine_sync_block_to_chain()
-
-    Pool.get_and_empty_pool()
-
-    tx10 =
-      create_signed_tx(
-        account1,
-        account3,
-        20,
-        Map.get(Chain.chain_state(), account1_pub_key, %{nonce: 0}).nonce + 1,
-        10
-      )
-
-    assert :ok = Pool.add_transaction(tx10)
-    :ok = Miner.mine_sync_block_to_chain()
-
-    Pool.get_and_empty_pool()
-
-    tx11 =
-      create_signed_tx(
-        account1,
-        account3,
-        20,
-        Map.get(Chain.chain_state(), account1_pub_key, %{nonce: 0}).nonce + 1,
-        10
-      )
-
-    assert :ok = Pool.add_transaction(tx11)
-    :ok = Miner.mine_sync_block_to_chain()
-
-    Pool.get_and_empty_pool()
-    assert 20 == Chain.chain_state()[account1_pub_key].balance
-    assert 160 == Chain.chain_state()[account2_pub_key].balance
-    assert 60 == Chain.chain_state()[account3_pub_key].balance
-
-    # account1 => 20; account2 => 160; account3 => 60
-
-    # account A has 100 tokens, spends 90 (+10 fee) to B, B spends 90 (+10 fee) to C should succeed
-    {:ok, tx12} =
-      Keys.sign_tx(
-        account1_pub_key,
-        80,
-        Map.get(Chain.chain_state(), pubkey, %{nonce: 0}).nonce + 1,
-        10
-      )
-
-    assert :ok = Pool.add_transaction(tx12)
-    :ok = Miner.mine_sync_block_to_chain()
-
-    Pool.get_and_empty_pool()
-
-    tx13 =
-      create_signed_tx(
-        account1,
-        account2,
-        90,
-        Map.get(Chain.chain_state(), account1_pub_key, %{nonce: 0}).nonce + 1,
-        10
-      )
-
-    assert :ok = Pool.add_transaction(tx13)
-    :ok = Miner.mine_sync_block_to_chain()
-
-    Pool.get_and_empty_pool()
-
-    tx14 =
-      create_signed_tx(
-        account2,
-        account3,
-        90,
-        Map.get(Chain.chain_state(), account2_pub_key, %{nonce: 0}).nonce + 1,
-        10
-      )
-
-    assert :ok = Pool.add_transaction(tx14)
-    :ok = Miner.mine_sync_block_to_chain()
-
-    Pool.get_and_empty_pool()
-    assert 0 == Chain.chain_state()[account1_pub_key].balance
-    assert 150 == Chain.chain_state()[account2_pub_key].balance
-    assert 150 == Chain.chain_state()[account3_pub_key].balance
-  end
-
-  @tag timeout: 10_000_000
-  @tag :multiple_transaction
-  test "in one block, miner collects all the fees from the transactions" do
-    {account1, account2, account3} = get_accounts_miner_fees()
-    {account1_pub_key, _account1_priv_key} = account1
-    {account2_pub_key, _account2_priv_key} = account2
-    pubkey = elem(Keys.pubkey(), 1)
-
-    :ok = Miner.mine_sync_block_to_chain()
-    :ok = Miner.mine_sync_block_to_chain()
-    :ok = Miner.mine_sync_block_to_chain()
-    Pool.get_and_empty_pool()
-
-    {:ok, tx1} =
-      Keys.sign_tx(
-        account1_pub_key,
-        100,
-        Map.get(Chain.chain_state(), pubkey, %{nonce: 0}).nonce + 1,
-        10
-      )
-
-    assert :ok = Pool.add_transaction(tx1)
-
-    {:ok, tx2} =
-      Keys.sign_tx(
-        account2_pub_key,
-        100,
-        Map.get(Chain.chain_state(), pubkey, %{nonce: 0}).nonce + 2,
-        10
-      )
-
-    assert :ok = Pool.add_transaction(tx2)
-    :ok = Miner.mine_sync_block_to_chain()
-
-    Pool.get_and_empty_pool()
-
-    tx3 =
-      create_signed_tx(
-        account1,
-        account3,
-        90,
-        Map.get(Chain.chain_state(), account1_pub_key, %{nonce: 0}).nonce + 1,
-        10
-      )
-
-    assert :ok = Pool.add_transaction(tx3)
-
-    tx4 =
-      create_signed_tx(
-        account2,
-        account3,
-        90,
-        Map.get(Chain.chain_state(), account2_pub_key, %{nonce: 0}).nonce + 1,
-        10
-      )
-
-    assert :ok = Pool.add_transaction(tx4)
-    miner_balance_before_mining = Map.get(Chain.chain_state(), pubkey).balance
-    :ok = Miner.mine_sync_block_to_chain()
-    Pool.get_and_empty_pool()
-    miner_balance_after_mining = Map.get(Chain.chain_state(), pubkey).balance
-
-    assert miner_balance_after_mining ==
-             miner_balance_before_mining + Miner.coinbase_transaction_value() + 20
-  end
-
-  test "locked amount" do
-    {:ok, pubkey} = Keys.pubkey()
-    account1 = get_account_locked_amount()
-    {account1_pub_key, _account1_priv_key} = account1
-
-    :ok = Miner.mine_sync_block_to_chain()
-    Pool.get_and_empty_pool()
-
-    {:ok, tx1} =
-      Keys.sign_tx(
-        account1_pub_key,
-        90,
-        Map.get(Chain.chain_state(), pubkey, %{nonce: 0}).nonce + 1,
-        10,
-        Chain.top_block().header.height +
-          Application.get_env(:aecore, :tx_data)[:lock_time_coinbase] + 3
-      )
-
-    Pool.add_transaction(tx1)
-    :ok = Miner.mine_sync_block_to_chain()
-
-    tx2 =
-      create_signed_tx(
-        account1,
-        {pubkey, <<0>>},
-        50,
-        Map.get(Chain.chain_state(), account1_pub_key, %{nonce: 0}).nonce + 1,
-        10
-      )
-
-    Pool.add_transaction(tx2)
-    :ok = Miner.mine_sync_block_to_chain()
-
-    assert Enum.count(Pool.get_pool()) == 1
-    :ok = Miner.mine_sync_block_to_chain()
-    assert Enum.count(Pool.get_pool()) == 1
-    assert Map.get(Chain.chain_state(), account1_pub_key).balance == 90
-    miner_balance_before_block = Map.get(Chain.chain_state(), pubkey).balance
-    :ok = Miner.mine_sync_block_to_chain()
-    assert Enum.empty?(Pool.get_pool())
-    miner_balance_after_block = Map.get(Chain.chain_state(), pubkey).balance
-    assert miner_balance_after_block == miner_balance_before_block + 100 + 60
-  end
-
-  defp get_accounts_one_block() do
-    account1 = {
-      <<4, 94, 96, 161, 182, 76, 153, 22, 179, 136, 60, 87, 225, 135, 253, 179, 80, 40, 80, 149,
-        21, 26, 253, 48, 139, 155, 200, 45, 150, 183, 61, 46, 151, 42, 245, 199, 168, 60, 121, 39,
-        180, 82, 162, 173, 86, 194, 180, 54, 116, 190, 199, 155, 97, 222, 85, 83, 147, 172, 10,
-        85, 112, 29, 54, 0, 78>>,
-      <<214, 90, 19, 166, 30, 35, 31, 96, 16, 116, 48, 33, 26, 76, 192, 195, 104, 242, 147, 120,
-        240, 124, 112, 222, 213, 112, 142, 218, 49, 33, 6, 81>>
-    }
-
-    account2 = {
-      <<4, 205, 231, 80, 153, 60, 210, 201, 30, 39, 4, 191, 92, 231, 80, 143, 98, 143, 46, 150,
-        175, 162, 230, 59, 56, 2, 60, 238, 206, 218, 239, 177, 201, 66, 161, 205, 159, 69, 177,
-        155, 172, 222, 43, 225, 241, 181, 226, 244, 106, 23, 114, 161, 65, 121, 146, 35, 27, 136,
-        15, 142, 228, 22, 217, 78, 90>>,
-      <<151, 121, 56, 150, 179, 169, 141, 25, 212, 247, 156, 162, 120, 205, 59, 184, 49, 201, 75,
-        67, 170, 113, 157, 114, 129, 149, 206, 62, 182, 239, 146, 26>>
-    }
-
-    account3 = {
-      <<4, 167, 170, 180, 131, 214, 204, 39, 21, 99, 168, 142, 78, 66, 54, 118, 143, 18, 28, 73,
-        62, 255, 220, 172, 4, 166, 255, 54, 72, 39, 34, 233, 23, 124, 242, 120, 68, 145, 79, 31,
-        63, 168, 166, 87, 153, 108, 93, 92, 249, 6, 21, 75, 159, 180, 17, 18, 6, 186, 42, 199,
-        140, 254, 115, 165, 199>>,
-      <<158, 99, 132, 39, 80, 18, 118, 135, 107, 173, 203, 149, 238, 177, 124, 169, 207, 241, 200,
-        73, 154, 108, 205, 151, 103, 197, 21, 0, 183, 163, 137, 228>>
-    }
-
-    {account1, account2, account3}
-  end
-
-  defp get_accounts_multiple_blocks() do
-    account1 = {
-      <<4, 113, 73, 130, 150, 200, 126, 80, 231, 110, 11, 224, 246, 121, 247, 201, 166, 210, 85,
-        162, 163, 45, 147, 212, 141, 68, 28, 179, 91, 161, 139, 237, 168, 61, 115, 74, 188, 140,
-        143, 160, 232, 230, 187, 220, 17, 24, 249, 202, 222, 19, 20, 136, 175, 241, 203, 82, 23,
-        76, 218, 9, 72, 42, 11, 123, 127>>,
-      <<198, 218, 48, 178, 127, 24, 201, 115, 3, 29, 188, 220, 222, 189, 132, 139, 168, 1, 64,
-        134, 103, 38, 151, 213, 195, 5, 219, 138, 29, 137, 119, 229>>
-    }
-
-    account2 = {
-      <<4, 44, 202, 225, 249, 173, 82, 71, 56, 32, 113, 206, 123, 220, 201, 169, 40, 91, 56, 206,
-        54, 114, 162, 48, 226, 255, 87, 3, 113, 161, 45, 231, 163, 50, 116, 30, 204, 109, 69, 255,
-        54, 78, 238, 249, 34, 139, 9, 35, 99, 246, 181, 238, 165, 123, 67, 66, 217, 176, 227, 237,
-        64, 84, 65, 73, 141>>,
-      <<44, 81, 132, 144, 204, 94, 98, 172, 51, 110, 175, 30, 195, 124, 217, 172, 242, 240, 60,
-        102, 96, 91, 195, 138, 253, 247, 130, 188, 62, 229, 62, 37>>
-    }
-
-    account3 = {
-      <<4, 11, 38, 199, 95, 205, 49, 85, 168, 55, 88, 105, 244, 159, 57, 125, 71, 128, 119, 87,
-        224, 135, 195, 98, 218, 32, 225, 96, 254, 88, 55, 219, 164, 148, 30, 203, 57, 24, 121,
-        208, 160, 116, 231, 94, 229, 135, 225, 47, 16, 162, 250, 63, 103, 111, 249, 66, 67, 21,
-        133, 54, 152, 61, 119, 51, 188>>,
-      <<19, 239, 205, 35, 76, 49, 9, 230, 59, 169, 195, 217, 222, 135, 204, 201, 160, 126, 253,
-        20, 230, 122, 184, 193, 131, 53, 157, 50, 117, 29, 195, 47>>
-    }
-
-    {account1, account2, account3}
-  end
-
-  defp get_accounts_miner_fees() do
-    account1 = {
-      <<4, 231, 192, 96, 22, 175, 115, 58, 27, 93, 216, 187, 43, 116, 150, 164, 153, 80, 134, 135,
-        12, 127, 173, 196, 198, 181, 84, 119, 225, 204, 150, 176, 26, 119, 103, 128, 201, 93, 131,
-        7, 169, 48, 28, 60, 16, 112, 65, 8, 46, 212, 32, 251, 135, 81, 99, 146, 67, 139, 42, 151,
-        183, 210, 45, 195, 8>>,
-      <<129, 187, 237, 185, 104, 21, 152, 221, 22, 1, 87, 152, 137, 25, 107, 214, 19, 227, 128,
-        210, 180, 224, 113, 196, 232, 254, 249, 247, 230, 252, 242, 32>>
-    }
-
-    account2 = {
-      <<4, 176, 20, 135, 174, 148, 149, 10, 132, 176, 41, 79, 141, 161, 151, 96, 65, 70, 198, 93,
-        25, 11, 90, 105, 57, 41, 39, 255, 197, 140, 163, 9, 180, 126, 111, 71, 178, 86, 250, 177,
-        170, 211, 70, 146, 111, 201, 137, 230, 98, 8, 205, 109, 234, 51, 50, 140, 9, 177, 130,
-        222, 196, 54, 98, 55, 243>>,
-      <<3, 213, 65, 255, 170, 53, 52, 113, 72, 39, 215, 55, 3, 120, 107, 138, 229, 5, 32, 56, 255,
-        130, 166, 97, 131, 94, 156, 186, 57, 55, 189, 228>>
-    }
-
-    account3 = {
-      <<4, 163, 213, 138, 149, 50, 37, 22, 21, 221, 239, 158, 126, 245, 61, 146, 7, 15, 86, 26,
-        224, 169, 46, 191, 199, 39, 172, 189, 146, 10, 111, 160, 51, 7, 33, 236, 50, 4, 211, 92,
-        192, 17, 134, 144, 168, 106, 126, 235, 101, 133, 156, 66, 66, 39, 248, 210, 14, 251, 91,
-        86, 59, 29, 153, 150, 190>>,
-      <<147, 131, 218, 194, 163, 243, 40, 42, 172, 5, 190, 120, 23, 16, 43, 0, 249, 175, 101, 170,
-        182, 11, 49, 209, 39, 253, 111, 114, 182, 253, 131, 31>>
-    }
-
-    {account1, account2, account3}
-  end
-
-  defp get_account_locked_amount() do
-    {<<4, 55, 160, 38, 64, 182, 216, 237, 37, 115, 115, 235, 25, 35, 106, 13, 194, 87, 156, 61,
-       156, 235, 207, 151, 183, 35, 38, 247, 66, 253, 39, 197, 43, 49, 55, 78, 125, 31, 45, 38,
-       203, 156, 1, 206, 235, 241, 50, 140, 195, 38, 19, 89, 234, 69, 251, 211, 208, 29, 72, 99,
-       90, 90, 212, 128, 105>>,
-     <<132, 73, 10, 38, 77, 68, 7, 72, 211, 181, 33, 176, 209, 113, 210, 159, 247, 148, 237, 83,
-       238, 200, 99, 252, 175, 107, 11, 95, 114, 133, 149, 168>>}
-=======
     signed_tx1 = create_signed_tx(account, account2, 100, nonce1 + 1, 10)
     assert :ok = Pool.add_transaction(signed_tx1)
 
@@ -768,7 +157,6 @@
 
     assert miner_balance_after_mining ==
              miner_balance_before_mining + Miner.coinbase_transaction_value() + 20
->>>>>>> 6b69e477
   end
 
   defp create_signed_tx(
@@ -781,28 +169,11 @@
        ) do
     {from_acc_pub_key, from_acc_priv_key} = from_acc
     {to_acc_pub_key, _to_acc_priv_key} = to_acc
-<<<<<<< HEAD
-
-    {:ok, tx_data} =
-      SpendTx.create(
-        from_acc_pub_key,
-        to_acc_pub_key,
-        value,
-        nonce,
-        fee,
-        lock_time_block
-      )
-
-    {:ok, signature} = Keys.sign(tx_data, from_acc_priv_key)
-
-    %SignedTx{data: tx_data, signature: signature}
-=======
 
     payload = %{to_acc: to_acc_pub_key, value: value, lock_time_block: lock_time_block}
     tx_data = DataTx.init(SpendTx, payload, from_acc_pub_key, fee, nonce)
 
     {:ok, signed_tx} = SignedTx.sign_tx(tx_data, from_acc_priv_key)
     signed_tx
->>>>>>> 6b69e477
   end
 end
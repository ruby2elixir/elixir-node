--- conflicted
+++ resolved
@@ -48,13 +48,8 @@
         |> Map.delete(:signature)
         |> Map.delete(:proof)
         |> SpendTx.new()
-<<<<<<< HEAD
-      transaction_bin = :erlang.term_to_binary(transaction)
       key = SignedTx.hash_tx(transaction)
-=======
       transaction_bin = Serialization.pack_binary(transaction)
-      key = SpendTx.hash_tx(transaction)
->>>>>>> fffa883c
       tx_block = Chain.get_block(user_tx_with_proof.block_hash)
       assert {:ok, :verified} =
         :gb_merkle_trees.verify_merkle_proof(key,

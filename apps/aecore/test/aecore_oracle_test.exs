defmodule AecoreOracleTest do
  use ExUnit.Case

  alias Aecore.Oracle.Oracle
  alias Aecore.Chain.Worker, as: Chain
  alias Aecore.Miner.Worker, as: Miner
<<<<<<< HEAD
  alias Aecore.Txs.Pool.Worker, as: Pool
  alias Aecore.Persistence.Worker, as: Persistence

  setup do
    Persistence.start_link([])
    Miner.start_link([])
    Chain.clear_state()
    Pool.get_and_empty_pool()

    on_exit(fn ->
      Persistence.delete_all_blocks()
      Chain.clear_state()
      Pool.get_and_empty_pool()
      :ok
    end)
  end
=======
  alias Aecore.Tx.Pool.Worker, as: Pool
>>>>>>> 03880f4a

  @tag timeout: 120_000
  test "register and query an oracle, check response, check if invalid transactions are filtered out" do
    register_oracle(:valid)
    Miner.mine_sync_block_to_chain()
    Miner.mine_sync_block_to_chain()
    query_oracle(:valid)
    Miner.mine_sync_block_to_chain()
    oracle_respond(:valid)
    Miner.mine_sync_block_to_chain()

    interaction_object = Chain.oracle_interaction_objects() |> Map.values() |> Enum.at(0)

    assert nil != interaction_object.response
    Chain.clear_state()

    Miner.mine_sync_block_to_chain()
    Miner.mine_sync_block_to_chain()
    register_oracle(:invalid, :format)
    register_oracle(:invalid, :ttl)
    Miner.mine_sync_block_to_chain()

    assert Enum.empty?(Chain.registered_oracles()) == true

    Chain.clear_state()
    register_oracle(:valid)
    Miner.mine_sync_block_to_chain()
    Miner.mine_sync_block_to_chain()
    query_oracle(:invalid, :address)
    query_oracle(:invalid, :query_data)
    query_oracle(:invalid, :query_fee)
    query_oracle(:invalid, :ttl)
    Miner.mine_sync_block_to_chain()

    assert Enum.empty?(Chain.oracle_interaction_objects()) == true

    query_oracle(:valid)
    Miner.mine_sync_block_to_chain()
    Miner.mine_sync_block_to_chain()
    oracle_respond(:invalid, :id)
    oracle_respond(:invalid, :response_data)
    Miner.mine_sync_block_to_chain()

    assert Chain.oracle_interaction_objects()
           |> Map.values()
           |> Enum.map(fn object -> object.response end)
           |> Enum.all?(fn response -> response == nil end)

    oracle_respond(:valid)
    Miner.mine_sync_block_to_chain()
  end

  def register_oracle(validity, field \\ nil) do
    case validity do
      :valid ->
        format = get_format(validity)

        Oracle.register(
          format,
          format,
          5,
          5,
          get_ttl(validity)
        )

      :invalid ->
        case field do
          :format ->
            format = get_format(validity)

            Oracle.register(
              format,
              format,
              5,
              5,
              get_ttl(:valid)
            )

          :ttl ->
            format = get_format(:valid)
            Oracle.register(format, format, 5, 5, get_ttl(validity))
        end
    end
  end

  def query_oracle(validity, field \\ nil) do
    case validity do
      :valid ->
        ttl = get_ttl(validity)
        oracle_address = Chain.registered_oracles() |> Map.keys() |> Enum.at(0)
        Oracle.query(oracle_address, %{"currency" => "USD"}, 5, 10, ttl, ttl)

      :invalid ->
        case field do
          :address ->
            ttl = get_ttl(:valid)
            oracle_address = <<1, 2, 3>>
            Oracle.query(oracle_address, %{"currency" => "USD"}, 5, 10, ttl, ttl)

          :query_data ->
            ttl = get_ttl(:valid)
            oracle_address = Chain.registered_oracles() |> Map.keys() |> Enum.at(0)
            Oracle.query(oracle_address, %{"currency" => 5}, 5, 10, ttl, ttl)

          :query_fee ->
            ttl = get_ttl(:valid)
            oracle_address = Chain.registered_oracles() |> Map.keys() |> Enum.at(0)
            Oracle.query(oracle_address, %{"currency" => "USD"}, 3, 10, ttl, ttl)

          :ttl ->
            ttl = get_ttl(validity)
            oracle_address = Chain.registered_oracles() |> Map.keys() |> Enum.at(0)
            Oracle.query(oracle_address, %{"currency" => "USD"}, 5, 10, ttl, ttl)
        end
    end
  end

  def oracle_respond(validity, field \\ nil) do
    case validity do
      :valid ->
        query_id = Chain.oracle_interaction_objects() |> Map.keys() |> Enum.at(0)
        Oracle.respond(query_id, %{"currency" => "BGN"}, 5)

      :invalid ->
        case field do
          :id ->
            query_id = <<1, 2, 3>>
            Oracle.respond(query_id, %{"currency" => "BGN"}, 5)

          :response_data ->
            query_id = Chain.oracle_interaction_objects() |> Map.keys() |> Enum.at(0)
            Oracle.respond(query_id, %{"currency" => 5}, 5)
        end
    end
  end

  def get_ttl(validity) do
    case validity do
      :valid ->
        %{ttl: 5, type: :relative}

      :invalid ->
        %{ttl: 1, type: :absolute}
    end
  end

  def get_format(validity) do
    case validity do
      :valid ->
        %{
          "type" => "object",
          "properties" => %{"currency" => %{"type" => "string"}}
        }

      :invalid ->
        %{
          "type" => "something",
          "properties" => %{"currency" => %{"type" => "else"}}
        }
    end
  end
end<|MERGE_RESOLUTION|>--- conflicted
+++ resolved
@@ -4,8 +4,7 @@
   alias Aecore.Oracle.Oracle
   alias Aecore.Chain.Worker, as: Chain
   alias Aecore.Miner.Worker, as: Miner
-<<<<<<< HEAD
-  alias Aecore.Txs.Pool.Worker, as: Pool
+  alias Aecore.Tx.Pool.Worker, as: Pool
   alias Aecore.Persistence.Worker, as: Persistence
 
   setup do
@@ -21,9 +20,6 @@
       :ok
     end)
   end
-=======
-  alias Aecore.Tx.Pool.Worker, as: Pool
->>>>>>> 03880f4a
 
   @tag timeout: 120_000
   test "register and query an oracle, check response, check if invalid transactions are filtered out" do

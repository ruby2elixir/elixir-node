defmodule AecoreOracleTest do
  use ExUnit.Case

  alias Aecore.Oracle.Oracle
  alias Aecore.Chain.Worker, as: Chain
  alias Aecore.Miner.Worker, as: Miner
<<<<<<< HEAD
  alias Aecore.Txs.Pool.Worker, as: Pool
  alias Aecore.Wallet.Worker, as: Wallet
=======
  alias Aecore.Tx.Pool.Worker, as: Pool
>>>>>>> 03880f4a

  @tag timeout: 120_000
  test "register and query an oracle, check response, check if invalid transactions are filtered out" do
    pk = Wallet.get_public_key()
    Pool.get_and_empty_pool()
    Miner.mine_sync_block_to_chain()
    register_oracle(:valid)
    Miner.mine_sync_block_to_chain()
    Miner.mine_sync_block_to_chain()
    assert %{} == Pool.get_and_empty_pool()
    assert true == Chain.registered_oracles() |> Map.keys() |> Enum.member?(pk) 
    query_oracle(:valid)
    Miner.mine_sync_block_to_chain()
    assert %{} == Pool.get_and_empty_pool()
    oracle_respond(:valid)
    Miner.mine_sync_block_to_chain()
    assert %{} == Pool.get_and_empty_pool()

    interaction_object = Chain.oracle_interaction_objects() |> Map.values() |> Enum.at(0)

    assert nil != interaction_object.response
    Chain.clear_state()

    Miner.mine_sync_block_to_chain()
    Miner.mine_sync_block_to_chain()
    register_oracle(:invalid, :format)
    register_oracle(:invalid, :ttl)
    Miner.mine_sync_block_to_chain()
    assert Enum.empty?(Chain.registered_oracles()) == true
    Chain.clear_state()
    register_oracle(:valid)
    Miner.mine_sync_block_to_chain()
    Miner.mine_sync_block_to_chain()
    query_oracle(:invalid, :address)
    query_oracle(:invalid, :query_data)
    query_oracle(:invalid, :query_fee)
    query_oracle(:invalid, :ttl)
    Miner.mine_sync_block_to_chain()
    assert Enum.empty?(Chain.oracle_interaction_objects()) == true
    query_oracle(:valid)
    Miner.mine_sync_block_to_chain()
    Miner.mine_sync_block_to_chain()
    oracle_respond(:invalid, :id)
    oracle_respond(:invalid, :response_data)
    Miner.mine_sync_block_to_chain()

    assert Chain.oracle_interaction_objects()
           |> Map.values()
           |> Enum.map(fn object -> object.response end)
           |> Enum.all?(fn response -> response == nil end)

    oracle_respond(:valid)
    Miner.mine_sync_block_to_chain()
    Chain.clear_state()
  end

  def register_oracle(validity, field \\ nil) do
    case validity do
      :valid ->
        format = get_format(validity)

        Oracle.register(
          format,
          format,
          5,
          5,
          get_ttl(validity)
        )

      :invalid ->
        case field do
          :format ->
            format = get_format(validity)

            Oracle.register(
              format,
              format,
              5,
              5,
              get_ttl(:valid)
            )

          :ttl ->
            format = get_format(:valid)
            Oracle.register(format, format, 5, 5, get_ttl(validity))
        end
    end
  end

  def query_oracle(validity, field \\ nil) do
    case validity do
      :valid ->
        ttl = get_ttl(validity)
        oracle_address = Chain.registered_oracles() |> Map.keys() |> Enum.at(0)
        Oracle.query(oracle_address, %{"currency" => "USD"}, 5, 10, ttl, ttl)

      :invalid ->
        case field do
          :address ->
            ttl = get_ttl(:valid)
            oracle_address = <<1, 2, 3>>
            Oracle.query(oracle_address, %{"currency" => "USD"}, 5, 10, ttl, ttl)

          :query_data ->
            ttl = get_ttl(:valid)
            oracle_address = Chain.registered_oracles() |> Map.keys() |> Enum.at(0)
            Oracle.query(oracle_address, %{"currency" => 5}, 5, 10, ttl, ttl)

          :query_fee ->
            ttl = get_ttl(:valid)
            oracle_address = Chain.registered_oracles() |> Map.keys() |> Enum.at(0)
            Oracle.query(oracle_address, %{"currency" => "USD"}, 3, 10, ttl, ttl)

          :ttl ->
            ttl = get_ttl(validity)
            oracle_address = Chain.registered_oracles() |> Map.keys() |> Enum.at(0)
            Oracle.query(oracle_address, %{"currency" => "USD"}, 5, 10, ttl, ttl)
        end
    end
  end

  def oracle_respond(validity, field \\ nil) do
    case validity do
      :valid ->
        query_id = Chain.oracle_interaction_objects() |> Map.keys() |> Enum.at(0)
        Oracle.respond(query_id, %{"currency" => "BGN"}, 5)

      :invalid ->
        case field do
          :id ->
            query_id = <<1, 2, 3>>
            Oracle.respond(query_id, %{"currency" => "BGN"}, 5)

          :response_data ->
            query_id = Chain.oracle_interaction_objects() |> Map.keys() |> Enum.at(0)
            Oracle.respond(query_id, %{"currency" => 5}, 5)
        end
    end
  end

  def get_ttl(validity) do
    case validity do
      :valid ->
        %{ttl: 5, type: :relative}

      :invalid ->
        %{ttl: 1, type: :absolute}
    end
  end

  def get_format(validity) do
    case validity do
      :valid ->
        %{
          "type" => "object",
          "properties" => %{"currency" => %{"type" => "string"}}
        }

      :invalid ->
        %{
          "type" => "something",
          "properties" => %{"currency" => %{"type" => "else"}}
        }
    end
  end
end<|MERGE_RESOLUTION|>--- conflicted
+++ resolved
@@ -4,12 +4,8 @@
   alias Aecore.Oracle.Oracle
   alias Aecore.Chain.Worker, as: Chain
   alias Aecore.Miner.Worker, as: Miner
-<<<<<<< HEAD
-  alias Aecore.Txs.Pool.Worker, as: Pool
+  alias Aecore.Tx.Pool.Worker, as: Pool
   alias Aecore.Wallet.Worker, as: Wallet
-=======
-  alias Aecore.Tx.Pool.Worker, as: Pool
->>>>>>> 03880f4a
 
   @tag timeout: 120_000
   test "register and query an oracle, check response, check if invalid transactions are filtered out" do

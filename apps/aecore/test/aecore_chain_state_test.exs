--- conflicted
+++ resolved
@@ -5,14 +5,11 @@
 
   use ExUnit.Case
 
-  alias Aecore.Structures.Block
-  alias Aecore.Structures.Header
   alias Aecore.Structures.SpendTx
   alias Aecore.Structures.SignedTx
+  alias Aecore.Chain.ChainState
   alias Aecore.Structures.Account
-  alias Aecore.Chain.ChainState
   alias Aecore.Chain.Worker, as: Chain
-  alias Aecore.Keys.Worker, as: Keys
 
   setup wallet do
     [
@@ -42,36 +39,6 @@
   @tag :chain_state
   test "chain state", wallet do
     next_block_height = Chain.top_block().header.height + 1
-<<<<<<< HEAD
-    {{ap, as}, {bp, bs}, {cp, cs}} = get_accounts()
-    tx1 = %SpendTx{from_acc: bp, to_acc: ap, value: 1, nonce: 2, 
-      fee: 0, lock_time_block: 0}
-    {:ok, sig_tx1} = Keys.sign(tx1, bs)
-    signed_tx1 = %SignedTx{data: tx1, signature: sig_tx1}
-    tx2 = %SpendTx{from_acc: cp, to_acc: ap, value: 2, nonce: 2, 
-      fee: 0, lock_time_block: 0}
-    {:ok, sig_tx2} = Keys.sign(tx2, cs)
-    signed_tx2 = %SignedTx{data: tx2, signature: sig_tx2}  
-    chain_state =
-      ChainState.calculate_and_validate_chain_state!([signed_tx1, signed_tx2],
-        %{ap => %Account{balance: 3, nonce: 100, locked: [%{amount: 1, block: next_block_height}]},
-          bp => %Account{balance: 5, nonce: 1, locked: [%{amount: 1, block: next_block_height + 1}]},
-          cp => %Account{balance: 4, nonce: 1, locked: [%{amount: 1, block: next_block_height}]}}, 1)
-    assert %{ap => %Account{balance: 6, nonce: 100,
-                             locked: [%{amount: 1, block: next_block_height}]},
-             bp => %Account{balance: 4, nonce: 2,
-                             locked: [%{amount: 1, block: next_block_height + 1}]},
-             cp => %Account{balance: 2, nonce: 2,
-               locked: [%{amount: 1, block: next_block_height}]}}
-      == chain_state
-
-    new_chain_state_locked_amounts =
-      ChainState.update_chain_state_locked(chain_state, next_block_height)
-    assert %{ap => %Account{balance: 7, nonce: 100, locked: []},
-             bp => %Account{balance: 4, nonce: 2, locked: [%{amount: 1, block: next_block_height + 1}]},
-             cp => %Account{balance: 3, nonce: 2, locked: []}} 
-      == new_chain_state_locked_amounts
-=======
 
     tx_1 = %SpendTx{from_acc: wallet.b_pub_key, to_acc: wallet.a_pub_key,
                    value: 1, nonce: 2, fee: 0, lock_time_block: 0}
@@ -83,52 +50,23 @@
 
     chain_state =
       ChainState.calculate_and_validate_chain_state!([signed_tx1, signed_tx2],
-        %{wallet.a_pub_key => %{balance: 3, nonce: 100, locked: [%{amount: 1, block: next_block_height}]},
-          wallet.b_pub_key => %{balance: 5, nonce: 1, locked: [%{amount: 1, block: next_block_height + 1}]},
-          wallet.c_pub_key => %{balance: 4, nonce: 1, locked: [%{amount: 1, block: next_block_height}]}}, 1)
+        %{wallet.a_pub_key => %Account{balance: 3, nonce: 100, locked: [%{amount: 1, block: next_block_height}]},
+          wallet.b_pub_key => %Account{balance: 5, nonce: 1, locked: [%{amount: 1, block: next_block_height + 1}]},
+          wallet.c_pub_key => %Account{balance: 4, nonce: 1, locked: [%{amount: 1, block: next_block_height}]}}, 1)
 
-    assert %{wallet.a_pub_key => %{balance: 6, nonce: 100,
+    assert %{wallet.a_pub_key => %Account{balance: 6, nonce: 100,
                       locked: [%{amount: 1, block: next_block_height}]},
-             wallet.b_pub_key => %{balance: 4, nonce: 2,
+             wallet.b_pub_key => %Account{balance: 4, nonce: 2,
                       locked: [%{amount: 1, block: next_block_height + 1}]},
-             wallet.c_pub_key => %{balance: 2, nonce: 2,
+             wallet.c_pub_key => %Account{balance: 2, nonce: 2,
                       locked: [%{amount: 1, block: next_block_height}]}} == chain_state
 
     new_chain_state_locked_amounts =
       ChainState.update_chain_state_locked(chain_state, next_block_height)
 
-    assert %{wallet.a_pub_key => %{balance: 7, nonce: 100, locked: []},
-             wallet.b_pub_key => %{balance: 4, nonce: 2, locked: [%{amount: 1, block: next_block_height + 1}]},
-             wallet.c_pub_key => %{balance: 3, nonce: 2, locked: []}} == new_chain_state_locked_amounts
->>>>>>> 4a0a98d9
+    assert %{wallet.a_pub_key => %Account{balance: 7, nonce: 100, locked: []},
+             wallet.b_pub_key => %Account{balance: 4, nonce: 2, locked: [%{amount: 1, block: next_block_height + 1}]},
+             wallet.c_pub_key => %Account{balance: 3, nonce: 2, locked: []}} == new_chain_state_locked_amounts
   end
 
-  defp get_accounts do
-    account1 = {
-        <<4, 113, 73, 130, 150, 200, 126, 80, 231, 110, 11, 224, 246, 121, 247, 201,
-          166, 210, 85, 162, 163, 45, 147, 212, 141, 68, 28, 179, 91, 161, 139, 237,
-          168, 61, 115, 74, 188, 140, 143, 160, 232, 230, 187, 220, 17, 24, 249, 202,
-          222, 19, 20, 136, 175, 241, 203, 82, 23, 76, 218, 9, 72, 42, 11, 123, 127>>,
-        <<198, 218, 48, 178, 127, 24, 201, 115, 3, 29, 188, 220, 222, 189, 132, 139,
-          168, 1, 64, 134, 103, 38, 151, 213, 195, 5, 219, 138, 29, 137, 119, 229>>
-      }
-    account2 = {
-        <<4, 44, 202, 225, 249, 173, 82, 71, 56, 32, 113, 206, 123, 220, 201, 169, 40,
-          91, 56, 206, 54, 114, 162, 48, 226, 255, 87, 3, 113, 161, 45, 231, 163, 50,
-          116, 30, 204, 109, 69, 255, 54, 78, 238, 249, 34, 139, 9, 35, 99, 246, 181,
-          238, 165, 123, 67, 66, 217, 176, 227, 237, 64, 84, 65, 73, 141>>,
-        <<44, 81, 132, 144, 204, 94, 98, 172, 51, 110, 175, 30, 195, 124, 217, 172,
-          242, 240, 60, 102, 96, 91, 195, 138, 253, 247, 130, 188, 62, 229, 62, 37>>
-      }
-    account3 = {
-        <<4, 11, 38, 199, 95, 205, 49, 85, 168, 55, 88, 105, 244, 159, 57, 125, 71,
-          128, 119, 87, 224, 135, 195, 98, 218, 32, 225, 96, 254, 88, 55, 219, 164,
-          148, 30, 203, 57, 24, 121, 208, 160, 116, 231, 94, 229, 135, 225, 47, 16,
-          162, 250, 63, 103, 111, 249, 66, 67, 21, 133, 54, 152, 61, 119, 51, 188>>,
-      <<19, 239, 205, 35, 76, 49, 9, 230, 59, 169, 195, 217, 222, 135, 204, 201, 160,
- 126, 253, 20, 230, 122, 184, 193, 131, 53, 157, 50, 117, 29, 195, 47>>
-      }
-    {account1, account2, account3}
-  end
-        
 end
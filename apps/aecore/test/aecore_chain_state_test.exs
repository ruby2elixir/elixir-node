--- conflicted
+++ resolved
@@ -33,49 +33,6 @@
   test "chain state", wallet do
     next_block_height = Chain.top_block().header.height + 1
 
-<<<<<<< HEAD
-    chain_state =
-      ChainState.calculate_and_validate_chain_state!(
-        [
-          %SignedTx{
-            data: %SpendTx{
-              from_acc: "b",
-              to_acc: "a",
-              value: 1,
-              nonce: 2,
-              fee: 0,
-              lock_time_block: 0
-            },
-            signature: <<0>>
-          },
-          %SignedTx{
-            data: %SpendTx{
-              from_acc: "c",
-              to_acc: "a",
-              value: 2,
-              nonce: 2,
-              fee: 0,
-              lock_time_block: 0
-            },
-            signature: <<0>>
-          }
-        ],
-        %{
-          "a" => %{
-            balance: 3,
-            nonce: 100,
-            locked: [%{amount: 1, block: next_block_height}]
-          },
-          "b" => %{
-            balance: 5,
-            nonce: 1,
-            locked: [%{amount: 1, block: next_block_height + 1}]
-          },
-          "c" => %{
-            balance: 4,
-            nonce: 1,
-            locked: [%{amount: 1, block: next_block_height}]
-=======
     {:ok, signed_tx1} =
       Account.spend(wallet.b_pub_key, wallet.b_priv_key, wallet.a_pub_key, 1, 1, 2)
 
@@ -102,29 +59,12 @@
               nonce: 1,
               locked: [%{amount: 1, block: next_block_height}]
             }
->>>>>>> 6b69e477
           }
         },
         1
       )
 
     assert %{
-<<<<<<< HEAD
-             "a" => %{
-               balance: 6,
-               nonce: 100,
-               locked: [%{amount: 1, block: next_block_height}]
-             },
-             "b" => %{
-               balance: 4,
-               nonce: 2,
-               locked: [%{amount: 1, block: next_block_height + 1}]
-             },
-             "c" => %{
-               balance: 2,
-               nonce: 2,
-               locked: [%{amount: 1, block: next_block_height}]
-=======
              :accounts => %{
                wallet.a_pub_key => %Account{
                  balance: 6,
@@ -141,24 +81,11 @@
                  nonce: 2,
                  locked: [%{amount: 1, block: next_block_height}]
                }
->>>>>>> 6b69e477
              }
            } == chain_state
 
     new_chain_state_locked_amounts =
       ChainState.update_chain_state_locked(chain_state, next_block_height)
-<<<<<<< HEAD
-
-    assert %{
-             "a" => %{balance: 7, nonce: 100, locked: []},
-             "b" => %{
-               balance: 4,
-               nonce: 2,
-               locked: [%{amount: 1, block: next_block_height + 1}]
-             },
-             "c" => %{balance: 3, nonce: 2, locked: []}
-           } == new_chain_state_locked_amounts
-=======
 
     assert %{
              :accounts => %{
@@ -178,6 +105,5 @@
     |> Enum.reduce(chainstate, fn tx, chainstate ->
       ChainState.apply_transaction_on_state!(tx, chainstate, block_height)
     end)
->>>>>>> 6b69e477
   end
 end
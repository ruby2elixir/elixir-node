defmodule AecoreChainStateTest do
  @moduledoc """
  Unit test for the chain module
  """

  use ExUnit.Case

  alias Aecore.Structures.Block, as: Block
  alias Aecore.Structures.Header, as: Header
  alias Aecore.Structures.TxData, as: TxData
  alias Aecore.Structures.SignedTx, as: SignedTx
  alias Aecore.Chain.ChainState, as: ChainState
  alias Aecore.Chain.Worker, as: Chain

<<<<<<< HEAD
=======
  @tag :chain_state
  test "block state" do
    block = get_block()
    lock_time_block = Enum.at(block.txs, 0).data.lock_time_block
    latest_block = Chain.top_block()

    assert %{"a" => %{balance: -9, nonce: 102,
                      locked: [%{amount: 10, block: lock_time_block}]},
             "b" => %{nonce: 1, balance: -11,
                      locked: [%{amount: 4, block: lock_time_block},
                               %{amount: 5, block: lock_time_block}]},
             "c" => %{nonce: 1, balance: -5,
                      locked: [%{amount: 2, block: lock_time_block}]}} ==
      ChainState.calculate_block_state(block.txs, latest_block.header.height)
  end

  @tag :chain_state
>>>>>>> a0310d59
  test "chain state" do
    next_block_height = Chain.top_block().header.height + 1
    chain_state =
      ChainState.calculate_and_validate_chain_state!([
        %SignedTx{data: %TxData{from_acc: "b", to_acc: "a",
              value: 1, nonce: 2, fee: 0, lock_time_block: 0}, signature: <<0>>},
        %SignedTx{data: %TxData{from_acc: "c", to_acc: "a",
              value: 2, nonce: 2, fee: 0, lock_time_block: 0}, signature: <<0>>}],
        %{"a" => %{balance: 3, nonce: 100, locked: [%{amount: 1, block: next_block_height}]},
          "b" => %{balance: 5, nonce: 1, locked: [%{amount: 1, block: next_block_height + 1}]},
          "c" => %{balance: 4, nonce: 1, locked: [%{amount: 1, block: next_block_height}]}}, 1)
    assert %{"a" => %{balance: 6, nonce: 100,
                      locked: [%{amount: 1, block: next_block_height}]},
             "b" => %{balance: 4, nonce: 2,
                      locked: [%{amount: 1, block: next_block_height + 1}]},
             "c" => %{balance: 2, nonce: 2,
                      locked: [%{amount: 1, block: next_block_height}]}} == chain_state

    new_chain_state_locked_amounts =
      ChainState.update_chain_state_locked(chain_state, next_block_height)
    assert %{"a" => %{balance: 7, nonce: 100, locked: []},
             "b" => %{balance: 4, nonce: 2, locked: [%{amount: 1, block: next_block_height + 1}]},
             "c" => %{balance: 3, nonce: 2, locked: []}} == new_chain_state_locked_amounts
  end

end<|MERGE_RESOLUTION|>--- conflicted
+++ resolved
@@ -12,26 +12,7 @@
   alias Aecore.Chain.ChainState, as: ChainState
   alias Aecore.Chain.Worker, as: Chain
 
-<<<<<<< HEAD
-=======
   @tag :chain_state
-  test "block state" do
-    block = get_block()
-    lock_time_block = Enum.at(block.txs, 0).data.lock_time_block
-    latest_block = Chain.top_block()
-
-    assert %{"a" => %{balance: -9, nonce: 102,
-                      locked: [%{amount: 10, block: lock_time_block}]},
-             "b" => %{nonce: 1, balance: -11,
-                      locked: [%{amount: 4, block: lock_time_block},
-                               %{amount: 5, block: lock_time_block}]},
-             "c" => %{nonce: 1, balance: -5,
-                      locked: [%{amount: 2, block: lock_time_block}]}} ==
-      ChainState.calculate_block_state(block.txs, latest_block.header.height)
-  end
-
-  @tag :chain_state
->>>>>>> a0310d59
   test "chain state" do
     next_block_height = Chain.top_block().header.height + 1
     chain_state =

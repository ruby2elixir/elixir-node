--- conflicted
+++ resolved
@@ -2,15 +2,9 @@
   use ExUnit.Case
   doctest Aecore.Pow.Hashcash
 
-<<<<<<< HEAD
-  #alias Aecore.Pow.Hashcash
-  #alias Aecore.Structures.Header
-  #alias Aecore.Structures.Block
-=======
   # alias Aecore.Pow.Hashcash
   # alias Aecore.Structures.Header
   # alias Aecore.Structures.Block
->>>>>>> 45831a65
 
   #@tag timeout: 10000000
   #test "successfull test" do

defmodule AecoreTxTest do
  @moduledoc """
  Unit tests for the Aecore.Txs.Tx module
  """

  use ExUnit.Case

  alias Aecore.Keys.Worker, as: Keys
  alias Aecore.Chain.Worker, as: Chain

  setup do
    Keys.start_link([])
    []
  end

  test "create and verify a signed tx" do
    {:ok, to_account} = Keys.pubkey()
<<<<<<< HEAD
    {:ok, tx} = Keys.sign_tx(to_account, 5, Map.get(Chain.chain_state, to_account, %{nonce: 0}).nonce + 1, 1)
=======
    {:ok, tx} = Keys.sign_tx(to_account, 5, Map.get(Chain.chain_state(), to_account, %{nonce: 0}).nonce + 1)
>>>>>>> f553cd59

    assert :true = Keys.verify_tx(tx)
  end

end<|MERGE_RESOLUTION|>--- conflicted
+++ resolved
@@ -15,11 +15,7 @@
 
   test "create and verify a signed tx" do
     {:ok, to_account} = Keys.pubkey()
-<<<<<<< HEAD
     {:ok, tx} = Keys.sign_tx(to_account, 5, Map.get(Chain.chain_state, to_account, %{nonce: 0}).nonce + 1, 1)
-=======
-    {:ok, tx} = Keys.sign_tx(to_account, 5, Map.get(Chain.chain_state(), to_account, %{nonce: 0}).nonce + 1)
->>>>>>> f553cd59
 
     assert :true = Keys.verify_tx(tx)
   end

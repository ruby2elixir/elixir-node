defmodule AecoreValidationTest do
  @moduledoc """
  Unit tests for the BlockValidation module
  """

  use ExUnit.Case
  doctest Aecore.Chain.BlockValidation

  alias Aecore.Persistence.Worker, as: Persistence
  alias Aecore.Chain.BlockValidation
  alias Aecore.Chain.Difficulty
  alias Aecore.Structures.Block
  alias Aecore.Structures.Header
  alias Aecore.Structures.SignedTx
  alias Aecore.Structures.DataTx
  alias Aecore.Structures.SpendTx
  alias Aecore.Structures.SignedTx
  alias Aecore.Chain.Worker, as: Chain
  alias Aecore.Miner.Worker, as: Miner
  alias Aecore.Wallet.Worker, as: Wallet

  setup_all do
    path = Application.get_env(:aecore, :persistence)[:path]

    if File.exists?(path) do
      File.rm_rf(path)
    end

    on_exit(fn ->
      Persistence.delete_all_blocks()
      Chain.clear_state()
      :ok
    end)
  end

  setup ctx do
    Miner.mine_sync_block_to_chain()

    [
      receiver: Wallet.get_public_key("M/0")
    ]
  end

  @tag :validation
  test "validate block header height", ctx do
    new_block = get_new_block(ctx.receiver)
    prev_block = get_prev_block()

    top_block = Chain.top_block()
    top_block_hash = BlockValidation.block_header_hash(top_block.header)

    blocks_for_difficulty_calculation =
      Chain.get_blocks(top_block_hash, Difficulty.get_number_of_blocks())

    _ =
<<<<<<< HEAD
      BlockValidation.calculate_and_validate_block(
=======
      _ =
      BlockValidation.calculate_and_validate_block!(
>>>>>>> e318f171
        new_block,
        prev_block,
        get_chain_state(),
        blocks_for_difficulty_calculation
      )

    wrong_height_block = %Block{new_block | header: %Header{new_block.header | height: 300}}

    assert {:error, "#{BlockValidation}: Incorrect height"} ==
             BlockValidation.calculate_and_validate_block(
               wrong_height_block,
               prev_block,
               get_chain_state(),
               blocks_for_difficulty_calculation
             )
  end

  @tag :validation
  @timeout 10_000_000
  test "validate block header time", ctx do
    Miner.mine_sync_block_to_chain()

    new_block = get_new_block(ctx.receiver)
    prev_block = get_prev_block()

    top_block = Chain.top_block()
    top_block_hash = BlockValidation.block_header_hash(top_block.header)

    blocks_for_difficulty_calculation =
      Chain.get_blocks(top_block_hash, Difficulty.get_number_of_blocks())

    _ =
      BlockValidation.calculate_and_validate_block(
        new_block,
        prev_block,
        get_chain_state(),
        blocks_for_difficulty_calculation
      )

    wrong_time_block = %Block{new_block | header: %Header{new_block.header | time: 10}}

    assert {:error, "#{BlockValidation}: Invalid header time"} ==
             BlockValidation.calculate_and_validate_block(
               wrong_time_block,
               prev_block,
               get_chain_state(),
               blocks_for_difficulty_calculation
             )
  end

  @timeout 10_000
  test "validate transactions in a block", ctx do
    sender = Wallet.get_public_key()
    amount = 5
    fee = 1
    nonce = Map.get(Chain.chain_state().accounts, sender, %{nonce: 0}).nonce + 1

    payload1 = %{receiver: ctx.receiver, amount: amount}
    tx1 = DataTx.init(SpendTx, payload1, sender, fee, nonce + 1)

    payload2 = %{receiver: ctx.receiver, amount: amount + 5}
    tx2 = DataTx.init(SpendTx, payload2, sender, fee, nonce + 2)

    priv_key = Wallet.get_private_key()
    {:ok, signed_tx1} = SignedTx.sign_tx(tx1, priv_key)
    {:ok, signed_tx2} = SignedTx.sign_tx(tx2, priv_key)

    block = %{Block.genesis_block() | txs: [signed_tx1, signed_tx2]}

    assert block
           |> BlockValidation.validate_block_transactions()
           |> Enum.all?() == true
  end

  def get_new_block(receiver) do
    sender = Wallet.get_public_key()
    amount = 100
    nonce = Map.get(Chain.chain_state().accounts, sender, %{nonce: 0}).nonce + 1
    fee = 10

    payload = %{receiver: receiver, amount: amount}
    tx_data = DataTx.init(SpendTx, payload, sender, fee, nonce)
    priv_key = Wallet.get_private_key()
    {:ok, signed_tx} = SignedTx.sign_tx(tx_data, priv_key)

    Aecore.Txs.Pool.Worker.add_transaction(signed_tx)
    {:ok, new_block} = Aecore.Miner.Worker.mine_sync_block(Miner.candidate())
    new_block
  end

  def get_prev_block do
    Chain.top_block()
  end

  def get_chain_state do
    Chain.chain_state()
  end
end<|MERGE_RESOLUTION|>--- conflicted
+++ resolved
@@ -53,12 +53,7 @@
       Chain.get_blocks(top_block_hash, Difficulty.get_number_of_blocks())
 
     _ =
-<<<<<<< HEAD
       BlockValidation.calculate_and_validate_block(
-=======
-      _ =
-      BlockValidation.calculate_and_validate_block!(
->>>>>>> e318f171
         new_block,
         prev_block,
         get_chain_state(),

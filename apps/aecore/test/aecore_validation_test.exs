--- conflicted
+++ resolved
@@ -64,23 +64,12 @@
 
     incorrect_pow_block = %Block{new_block | header: %Header{new_block.header | height: 10}}
 
-<<<<<<< HEAD
     assert {:error, "#{BlockValidation}: Incorrect height"} ==
              BlockValidation.calculate_and_validate_block(
-               wrong_height_block,
+               incorrect_pow_block,
                prev_block,
                get_chain_state(),
                blocks_for_difficulty_calculation
-=======
-    assert {:error, "Header hash doesnt meet the target"} ==
-             catch_throw(
-               BlockValidation.calculate_and_validate_block!(
-                 incorrect_pow_block,
-                 prev_block,
-                 get_chain_state(),
-                 blocks_for_difficulty_calculation
-               )
->>>>>>> 03880f4a
              )
   end
 

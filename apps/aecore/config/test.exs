--- conflicted
+++ resolved
@@ -34,11 +34,7 @@
 end
 
 config :aecore, :persistence,
-<<<<<<< HEAD
-  table: Path.absname(persistence_path)
-=======
   path: Path.absname(persistence_path)
->>>>>>> 1521208a
 
 config :aecore, :pow,
   nif_path: Path.absname("apps/aecore/priv/cuckoo/aec_pow_cuckoo20_nif"),
@@ -66,11 +62,7 @@
 
 config :aecore, :peers,
   peers_target_count: 2,
-<<<<<<< HEAD
   peers_max_count: 4
 
 config :aecore, :tx_data,
-  lock_time_block: 0
-=======
-  peers_max_count: 4
->>>>>>> 1521208a
+  lock_time_block: 0
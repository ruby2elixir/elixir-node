defmodule Aecore.Structures.OracleRegistrationTx do
  @moduledoc """
  Contains the transaction structure for oracle registration
  and functions associated with those transactions.
  """

  alias __MODULE__
  alias Aecore.Structures.Account
  alias Aecore.Wallet.Worker, as: Wallet
  alias Aecore.Oracle.Oracle
<<<<<<< HEAD
  alias Aecore.Chain.ChainState
  alias ExJsonSchema.Schema, as: JsonSchema
=======
  alias Aecore.Structures.Chainstate
  alias Aecore.Structures.AccountStateTree
>>>>>>> a205d602

  require Logger

  @type tx_type_state :: Chainstate.oracles()

  @type payload :: %{
          query_format: Oracle.json_schema(),
          response_format: Oracle.json_schema(),
          query_fee: non_neg_integer(),
          ttl: Oracle.ttl()
        }

  @type t :: %OracleRegistrationTx{
          query_format: map(),
          response_format: map(),
          query_fee: non_neg_integer(),
          ttl: Oracle.ttl()
        }

  defstruct [
    :query_format,
    :response_format,
    :query_fee,
    :ttl
  ]

  @spec get_chain_state_name() :: :oracles
  def get_chain_state_name, do: :oracles

  use ExConstructor

  @spec init(payload()) :: OracleRegistrationTx.t()
  def init(%{
        query_format: query_format,
        response_format: response_format,
        query_fee: query_fee,
        ttl: ttl
      }) do
    %OracleRegistrationTx{
      query_format: query_format,
      response_format: response_format,
      query_fee: query_fee,
      ttl: ttl
    }
  end

  @spec is_valid?(OracleRegistrationTx.t()) :: boolean()
  def is_valid?(%OracleRegistrationTx{
        query_format: query_format,
        response_format: response_format,
        ttl: ttl
      }) do
    formats_valid =
      try do
        JsonSchema.resolve(query_format)
        JsonSchema.resolve(response_format)
        true
      rescue
        e ->
          Logger.error("Invalid query or response format definition - " <> inspect(e))

          false
      end

    Oracle.ttl_is_valid?(ttl) && formats_valid
  end

  @spec process_chainstate!(
          OracleRegistrationTx.t(),
          Wallet.pubkey(),
          non_neg_integer(),
          non_neg_integer(),
          non_neg_integer(),
          Chainstate.account(),
          tx_type_state()
        ) :: {Chainstate.accounts(), tx_type_state()}
  def process_chainstate!(
        %OracleRegistrationTx{} = tx,
        sender,
        fee,
        nonce,
        block_height,
        accounts,
        %{registered_oracles: registered_oracles} = oracle_state
      ) do
    preprocess_check!(
      tx,
      sender,
      Account.get_account_state(accounts, sender),
      fee,
      block_height,
      registered_oracles
    )

    new_sender_account_state =
<<<<<<< HEAD
      accounts
      |> Map.get(sender, Account.empty())
=======
      Account.get_account_state(accounts, sender)
>>>>>>> a205d602
      |> deduct_fee(fee)
      |> Map.put(:nonce, nonce)

    updated_accounts_chainstate = AccountStateTree.put(accounts, sender, new_sender_account_state)

    updated_registered_oracles =
      Map.put_new(registered_oracles, sender, %{
        tx: tx,
        height_included: block_height
      })

    updated_oracle_state = %{
      oracle_state
      | registered_oracles: updated_registered_oracles
    }

    {updated_accounts_chainstate, updated_oracle_state}
  end

  @spec preprocess_check!(
          OracleRegistrationTx.t(),
          Wallet.pubkey(),
          Chainstate.account(),
          non_neg_integer(),
          non_neg_integer(),
          tx_type_state()
        ) :: :ok | {:error, String.t()}
  def preprocess_check!(tx, sender, account_state, fee, block_height, registered_oracles) do
    cond do
      account_state.balance - fee < 0 ->
        throw({:error, "Negative balance"})

      !Oracle.tx_ttl_is_valid?(tx, block_height) ->
        throw({:error, "Invalid transaction TTL"})

      Map.has_key?(registered_oracles, sender) ->
        throw({:error, "Account is already an oracle"})

      !is_minimum_fee_met?(tx, fee, block_height) ->
        throw({:error, "Fee too low"})

      true ->
        :ok
    end
  end

  @spec deduct_fee(Account.t(), non_neg_integer()) :: Account.t()
  def deduct_fee(account_state, fee) do
    new_balance = account_state.balance - fee
    Map.put(account_state, :balance, new_balance)
  end

  @spec is_minimum_fee_met?(OracleRegistrationTx.t(), non_neg_integer(), non_neg_integer()) ::
          boolean()
  def is_minimum_fee_met?(tx, fee, block_height) do
    case tx.ttl do
      %{ttl: ttl, type: :relative} ->
        fee >= calculate_minimum_fee(ttl)

      %{ttl: ttl, type: :absolute} ->
        if block_height != nil do
          fee >=
            ttl
            |> Oracle.calculate_relative_ttl(block_height)
            |> calculate_minimum_fee()
        else
          true
        end
    end
  end

  @spec calculate_minimum_fee(non_neg_integer()) :: non_neg_integer()
  defp calculate_minimum_fee(ttl) do
    blocks_ttl_per_token = Application.get_env(:aecore, :tx_data)[:blocks_ttl_per_token]

    base_fee = Application.get_env(:aecore, :tx_data)[:oracle_registration_base_fee]

    round(Float.ceil(ttl / blocks_ttl_per_token) + base_fee)
  end
end<|MERGE_RESOLUTION|>--- conflicted
+++ resolved
@@ -8,13 +8,9 @@
   alias Aecore.Structures.Account
   alias Aecore.Wallet.Worker, as: Wallet
   alias Aecore.Oracle.Oracle
-<<<<<<< HEAD
-  alias Aecore.Chain.ChainState
   alias ExJsonSchema.Schema, as: JsonSchema
-=======
   alias Aecore.Structures.Chainstate
   alias Aecore.Structures.AccountStateTree
->>>>>>> a205d602
 
   require Logger
 
@@ -110,12 +106,8 @@
     )
 
     new_sender_account_state =
-<<<<<<< HEAD
       accounts
-      |> Map.get(sender, Account.empty())
-=======
-      Account.get_account_state(accounts, sender)
->>>>>>> a205d602
+      |> Account.get_account_state(sender)
       |> deduct_fee(fee)
       |> Map.put(:nonce, nonce)
 

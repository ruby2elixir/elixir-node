--- conflicted
+++ resolved
@@ -36,12 +36,4 @@
                   lock_time_block: lock_time_block}}
   end
 
-<<<<<<< HEAD
-=======
-  @spec hash_tx(SpendTx.t()) :: binary()
-  def hash_tx(tx) do
-    :crypto.hash(:sha256, Serialization.pack_binary(tx))
-  end
-
->>>>>>> fffa883c
 end
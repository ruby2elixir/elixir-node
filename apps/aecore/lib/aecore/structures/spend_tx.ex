--- conflicted
+++ resolved
@@ -6,12 +6,7 @@
   @behaviour Aecore.Structures.Transaction
   alias Aecore.Structures.SpendTx
   alias Aecore.Structures.Account
-<<<<<<< HEAD
-  alias Aecore.Chain.ChainState
   alias Aecore.Wallet.Worker, as: Wallet
-=======
-  alias Aecore.Wallet
->>>>>>> a205d602
   alias Aecore.Structures.Account
   alias Aecore.Structures.Chainstate
   alias Aecore.Structures.AccountStateTree

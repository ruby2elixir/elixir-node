--- conflicted
+++ resolved
@@ -2,17 +2,12 @@
   @moduledoc """
   Aecore structure of a transaction data.
   """
-<<<<<<< HEAD
-  alias __MODULE__
-  alias Aecore.Txs.Pool.Worker, as: Pool
-=======
 
   @behaviour Aecore.Structures.Transaction
   alias Aecore.Structures.SpendTx
   alias Aecore.Structures.Account
   alias Aecore.Chain.ChainState
   alias Aecore.Wallet
->>>>>>> 6b69e477
 
   require Logger
 
@@ -32,16 +27,8 @@
 
   @typedoc "Structure of the Spend Transaction type"
   @type t :: %SpendTx{
-<<<<<<< HEAD
-          from_acc: binary(),
-          to_acc: binary(),
-          value: non_neg_integer(),
-          nonce: non_neg_integer(),
-          fee: non_neg_integer(),
-=======
           to_acc: Wallet.pubkey(),
           value: non_neg_integer(),
->>>>>>> 6b69e477
           lock_time_block: non_neg_integer()
         }
 
@@ -56,10 +43,9 @@
   defstruct [:to_acc, :value, :lock_time_block]
   use ExConstructor
 
-<<<<<<< HEAD
-  @spec create(
-          binary(),
-=======
+  @spec get_chain_state_name() :: Account.chain_state_name()
+  def get_chain_state_name(), do: :accounts
+
   # Callbacks
 
   @spec init(payload()) :: SpendTx.t()
@@ -93,53 +79,26 @@
   """
   @spec process_chainstate!(
           SpendTx.t(),
->>>>>>> 6b69e477
           binary(),
           non_neg_integer(),
           non_neg_integer(),
           non_neg_integer(),
-<<<<<<< HEAD
-          non_neg_integer()
-        ) :: {:ok, SpendTx.t()}
-  def create(from_acc, to_acc, value, nonce, fee, lock_time_block \\ 0) do
-    {:ok,
-     %SpendTx{
-       from_acc: from_acc,
-       to_acc: to_acc,
-       value: value,
-       nonce: nonce,
-       fee: fee,
-       lock_time_block: lock_time_block
-     }}
-  end
-
-  @spec is_minimum_fee_met?(SignedTx.t(), :miner | :pool | :validation) :: boolean()
-  def is_minimum_fee_met?(tx, identifier) do
-    if identifier == :validation do
-      true
-    else
-      tx_size_bytes = Pool.get_tx_size_bytes(tx)
-
-      bytes_per_token =
-        case identifier do
-          :pool ->
-            Application.get_env(:aecore, :tx_data)[:pool_fee_bytes_per_token]
-
-          :miner ->
-            Application.get_env(:aecore, :tx_data)[:miner_fee_bytes_per_token]
-        end
-
-      tx.data.fee >= Float.floor(tx_size_bytes / bytes_per_token)
-    end
-=======
           ChainState.account(),
           tx_type_state()
         ) :: {ChainState.accounts(), tx_type_state()}
   def process_chainstate!(%SpendTx{} = tx, from_acc, fee, nonce, block_height, accounts, %{}) do
-    case preprocess_check(tx, accounts[from_acc], fee, nonce, block_height, %{}) do
+    case preprocess_check(
+           tx,
+           from_acc,
+           Map.get(accounts, from_acc, Account.empty()),
+           fee,
+           nonce,
+           block_height,
+           %{}
+         ) do
       :ok ->
         new_from_account_state =
-          accounts[from_acc]
+          Map.get(accounts, from_acc, Account.empty())
           |> deduct_fee(fee)
           |> Account.transaction_out(block_height, tx.value * -1, nonce, -1)
 
@@ -163,13 +122,14 @@
   """
   @spec preprocess_check(
           SpendTx.t(),
+          Wallet.pubkey(),
           ChainState.account(),
           non_neg_integer(),
           non_neg_integer(),
           non_neg_integer(),
           tx_type_state()
         ) :: :ok | {:error, String.t()}
-  def preprocess_check(tx, account_state, fee, nonce, block_height, %{}) do
+  def preprocess_check(tx, _from_acc, account_state, fee, nonce, block_height, %{}) do
     cond do
       account_state.balance - (fee + tx.value) < 0 ->
         {:error, "Negative balance"}
@@ -189,6 +149,25 @@
   def deduct_fee(account_state, fee) do
     new_balance = account_state.balance - fee
     Map.put(account_state, :balance, new_balance)
->>>>>>> 6b69e477
+  end
+
+  @spec is_minimum_fee_met?(SignedTx.t(), :miner | :pool | :validation) :: boolean()
+  def is_minimum_fee_met?(tx, identifier) do
+    if identifier == :validation do
+      true
+    else
+      tx_size_bytes = Pool.get_tx_size_bytes(tx)
+
+      bytes_per_token =
+        case identifier do
+          :pool ->
+            Application.get_env(:aecore, :tx_data)[:pool_fee_bytes_per_token]
+
+          :miner ->
+            Application.get_env(:aecore, :tx_data)[:miner_fee_bytes_per_token]
+        end
+
+      tx.data.fee >= Float.floor(tx_size_bytes / bytes_per_token)
+    end
   end
 end
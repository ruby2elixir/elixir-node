defmodule Aecore.Structures.SpendTx do
  @moduledoc """
  Aecore structure of a transaction data.
  """

  @behaviour Aecore.Structures.Transaction
  alias Aecore.Structures.SpendTx
  alias Aecore.Structures.Account
  alias Aecore.Chain.ChainState
  alias Aecore.Wallet
  alias Aecore.Structures.Account
  alias Aecore.Structures.DataTx

  require Logger

  @typedoc "Expected structure for the Spend Transaction"
  @type payload :: %{
          receiver: Wallet.pubkey(),
          amount: non_neg_integer(),
          version: non_neg_integer()
        }

  @typedoc "Reason for the error"
  @type reason :: String.t()

  @typedoc "Structure that holds specific transaction info in the chainstate.
  In the case of SpendTx we don't have a subdomain chainstate."
  @type tx_type_state() :: %{}

  @typedoc "Structure of the Spend Transaction type"
  @type t :: %SpendTx{
          receiver: Wallet.pubkey(),
          amount: non_neg_integer(),
          version: non_neg_integer()
        }

  @doc """
  Definition of Aecore SpendTx structure

  ## Parameters
  - receiver: To account is the public address of the account receiving the transaction
  - amount: The amount of tokens send through the transaction
  - version: States whats the version of the Spend Transaction
  """
  defstruct [:receiver, :amount, :version]
  use ExConstructor

  # Callbacks

  @spec init(payload()) :: SpendTx.t()
  def init(%{receiver: receiver, amount: amount}) do
    %SpendTx{receiver: receiver, amount: amount, version: get_tx_version()}
  end

  @doc """
  Checks wether the amount that is send is not a negative number
  """
  @spec is_valid?(SpendTx.t()) :: boolean()
  def is_valid?(%SpendTx{amount: amount}) do
    if amount >= 0 do
      true
    else
      Logger.error("The amount cannot be a negative number")
      false
    end
  end

  @doc """
  Makes a rewarding SpendTx (coinbase tx) for the miner that mined the next block
  """
  @spec reward(SpendTx.t(), integer(), ChainState.account()) :: ChainState.accounts()
  def reward(%SpendTx{} = tx, _block_height, account_state) do
    Account.transaction_in(account_state, tx.amount)
  end

  @doc """
  Changes the account state (balance) of the sender and receiver.
  """
  @spec process_chainstate!(
          SpendTx.t(),
          binary(),
          non_neg_integer(),
          non_neg_integer(),
          ChainState.account(),
          tx_type_state()
        ) :: {ChainState.accounts(), tx_type_state()}
  def process_chainstate!(%SpendTx{} = tx, sender, fee, nonce, accounts, %{}) do
    sender_account_state = Map.get(accounts, sender, Account.empty())

<<<<<<< HEAD
    case preprocess_check(tx, sender_account_state, fee, %{}) do
      :ok ->
        new_sender_account_state =
          sender_account_state
          |> DataTx.deduct_fee(fee)
          |> Account.transaction_out(tx.amount * -1, nonce)
=======
    preprocess_check!(tx, sender_account_state, fee, %{})
>>>>>>> 51ae3b18

    new_sender_account_state =
      sender_account_state
      |> deduct_fee(fee)
      |> Account.transaction_out(tx.amount * -1, nonce)

    new_accounts = Map.put(accounts, sender, new_sender_account_state)

    receiver = Map.get(accounts, tx.receiver, Account.empty())
    new_receiver_acc_state = Account.transaction_in(receiver, tx.amount)

    {Map.put(new_accounts, tx.receiver, new_receiver_acc_state), %{}}
  end

  @doc """
  Checks whether all the data is valid according to the SpendTx requirements,
  before the transaction is executed.
  """
  @spec preprocess_check!(
          SpendTx.t(),
          ChainState.account(),
          non_neg_integer(),
          tx_type_state()
        ) :: :ok | {:error, String.t()}
  def preprocess_check!(tx, account_state, fee, %{}) do
    cond do
      account_state.balance - (fee + tx.amount) < 0 ->
        throw({:error, "Negative balance"})

      true ->
        :ok
    end
  end

  def get_tx_version, do: Application.get_env(:aecore, :spend_tx)[:version]
end<|MERGE_RESOLUTION|>--- conflicted
+++ resolved
@@ -87,16 +87,7 @@
   def process_chainstate!(%SpendTx{} = tx, sender, fee, nonce, accounts, %{}) do
     sender_account_state = Map.get(accounts, sender, Account.empty())
 
-<<<<<<< HEAD
-    case preprocess_check(tx, sender_account_state, fee, %{}) do
-      :ok ->
-        new_sender_account_state =
-          sender_account_state
-          |> DataTx.deduct_fee(fee)
-          |> Account.transaction_out(tx.amount * -1, nonce)
-=======
     preprocess_check!(tx, sender_account_state, fee, %{})
->>>>>>> 51ae3b18
 
     new_sender_account_state =
       sender_account_state

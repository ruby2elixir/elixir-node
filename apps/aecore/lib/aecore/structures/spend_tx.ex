--- conflicted
+++ resolved
@@ -3,7 +3,6 @@
   Aecore structure of a transaction data.
   """
 
-<<<<<<< HEAD
   @behaviour Aecore.Structures.Transaction
 
   alias Aeutil.Serialization
@@ -14,9 +13,6 @@
 
   @typedoc "Reason for the error"
   @type reason :: String.t()
-=======
-  alias Aecore.Structures.SpendTx
->>>>>>> 74783299
 
   @typedoc "Public key of the account"
   @type pub_key() :: binary()
@@ -76,6 +72,10 @@
   def process_chainstate!(%__MODULE__{} = tx, from_acc, fee, nonce, block_height,
                           accounts, %{}) do
 
+    IO.inspect "---------------------------------------"
+    h = Aecore.Wallet.Worker.get_public_key("M/0")
+    IO.inspect h
+    IO.inspect "---------------------------------------"
     case preprocess_check(tx, accounts[from_acc], fee, nonce, block_height, %{}) do
       :ok ->
         new_from_account_state =
@@ -84,8 +84,9 @@
           |> transaction_out(block_height, tx.value * -1, nonce, -1)
         new_accounts = Map.put(accounts, from_acc, new_from_account_state)
 
+        to_acc = Map.get(accounts, tx.to_acc, %{balance: 0, nonce: 0, locked: []})
         new_to_account_state =
-          transaction_in(accounts[tx.to_acc], block_height, tx.value, tx.lock_time_block)
+          transaction_in(to_acc, block_height, tx.value, tx.lock_time_block)
         Map.put(new_accounts, tx.to_acc, new_to_account_state)
 
       {:error, reason} = err ->
@@ -101,7 +102,7 @@
       account_state.nonce >= nonce ->
        {:error, "Nonce too small"}
 
-      block_height <= tx.lock_time_block && account_state.value < 0 ->
+      block_height <= tx.lock_time_block && tx.value < 0 ->
        {:error, "Can't lock a negative transaction"}
 
       true ->

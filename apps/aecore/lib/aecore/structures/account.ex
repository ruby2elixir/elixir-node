--- conflicted
+++ resolved
@@ -64,29 +64,17 @@
   @doc """
   Adds balance to a given address (public key)
   """
-<<<<<<< HEAD
-  @spec transaction_in(ChainState.account(), non_neg_integer()) :: ChainState.account()
-  def transaction_in(account_state, value) do
-    new_balance = account_state.balance + value
-=======
   @spec transaction_in(ChainState.account(), integer()) :: ChainState.account()
   def transaction_in(account_state, amount) do
     new_balance = account_state.balance + amount
->>>>>>> 4926aa8d
     Map.put(account_state, :balance, new_balance)
   end
 
   @doc """
   Deducts balance from a given address (public key)
   """
-<<<<<<< HEAD
-  @spec transaction_out(ChainState.account(), non_neg_integer(), non_neg_integer()) ::
-          ChainState.account()
-  def transaction_out(account_state, value, nonce) do
-=======
   @spec transaction_out(ChainState.account(), integer(), integer()) :: ChainState.account()
   def transaction_out(account_state, amount, nonce) do
->>>>>>> 4926aa8d
     account_state
     |> Map.put(:nonce, nonce)
     |> transaction_in(amount)

--- conflicted
+++ resolved
@@ -27,39 +27,7 @@
   defstruct [:balance, :nonce]
   use ExConstructor
 
-  @spec empty() :: Account.t()
-<<<<<<< HEAD
-  def empty do
-    %Account{balance: 0,
-             nonce: 0,
-             locked: []}
-  end
-
-  @spec update_locked(Account.t(), integer()) :: Account.t()
-  def update_locked(%{locked: locked} = account, new_height) do
-    {unlocked_amount, updated_locked} =
-      Enum.reduce(locked, {0, []},
-        fn(%{amount: amount, block: locked_block} = elem, {updated_amount, updated_locked}) ->
-          cond do
-            locked_block > new_height ->
-              {updated_amount, updated_locked ++ [elem]}
-
-            locked_block == new_height ->
-              {updated_amount + amount, updated_locked}
-
-            true ->
-              Logger.error(fn -> "Update chain state locked: new block height (#{new_height})
-              greater than lock time block (#{locked_block})" end)
-              {updated_amount, updated_locked}
-          end
-        end)
-    %Account{account | balance: account.balance + unlocked_amount,
-                       locked: updated_locked}
-=======
-  def empty() do
-    %Account{balance: 0, nonce: 0}
->>>>>>> b54b1342
-  end
+  def empty, do: %Account{balance: 0, nonce: 0}
 
   @doc """
   Builds a SpendTx where the miners public key is used as a sender (from_acc)
@@ -92,23 +60,10 @@
   @doc """
   Adds balance to a given address (public key)
   """
-<<<<<<< HEAD
-  @spec transaction_in(ChainState.account(), integer(),
-                       integer(), integer()) :: ChainState.account()
-  def transaction_in(account_state, block_height, value, lock_time_block) do
-    if block_height <= lock_time_block do
-      new_locked = account_state.locked ++ [%{amount: value, block: lock_time_block}]
-      Map.put(account_state, :locked, new_locked)
-    else
-      new_balance = account_state.balance + value
-      Map.put(account_state, :balance, new_balance)
-    end
-=======
   @spec transaction_in(ChainState.account(), integer()) :: ChainState.account()
   def transaction_in(account_state, value) do
     new_balance = account_state.balance + value
     Map.put(account_state, :balance, new_balance)
->>>>>>> b54b1342
   end
 
   @doc """

defmodule Aecore.Structures.SignedTx do
  @moduledoc """
  """

  alias Aecore.Structures.SpendTx
  alias Aecore.Structures.DataTx
  alias Aecore.Structures.SignedTx
  alias Aewallet.Signing
  alias Aeutil.Serialization
  alias Aeutil.Bits

<<<<<<< HEAD
  @typedoc "Structure that holds the account info"
  @type account_chainstate :: map()

  @type t :: %__MODULE__{
    data: DataTx.t(),
    signature: binary()
  }
=======
  @typedoc "Structure of the SignedTx module"
  @type t :: %SignedTx{
          data: SpendTx.t(),
          signature: binary()
        }
>>>>>>> 60bb5f8c

  @doc """
  Definition of Aecore SignedTx structure

  ## Parameters
     - data: Aecore %SpendTx{} structure
     - signature: Signed %SpendTx{} with the private key of the sender
  """
  defstruct [:data, :signature]
  use ExConstructor

  @spec is_coinbase?(SignedTx.t()) :: boolean()
  def is_coinbase?(%{data: %{from_acc: key}, signature: signature}) do
    key == nil && signature == nil
  end

<<<<<<< HEAD
  @spec is_valid?(SignedTx.t()) :: boolean()
  def is_valid?(%SignedTx{data: data} = tx) do
    if Signing.verify(Serialization.pack_binary(data), tx.signature, data.from_acc) do
      case DataTx.is_valid(data) do
        :ok -> true
        {:error, _reason} -> false
      end
=======
  @spec validate(SignedTx.t()) :: boolean()
  def validate(%{data: data, signature: signature}) do
    case data do
      %SpendTx{} ->
        SpendTx.validate(data) &&
          Signing.verify(Serialization.pack_binary(data), signature, data.from_acc)
>>>>>>> 60bb5f8c
    end
  end

  @doc """
  Takes the transaction that needs to be signed
  and the private key of the sender.
  Returns a signed tx

  ## Parameters
     - tx: The transaction data that it's going to be signed
     - priv_key: The priv key to sign with

  """
  @spec sign_tx(DataTx.t(), binary()) :: {:ok, SignedTx.t()}
  def sign_tx(%DataTx{} = tx, priv_key) when byte_size(priv_key) == 32 do
    signature = Signing.sign(Serialization.pack_binary(tx), priv_key)
    {:ok, %SignedTx{data: tx, signature: signature}}
  end

  def sign_tx(tx, _priv_key) do
    {:error, "Wrong Transaction data structure"}
  end

  @spec hash_tx(SignedTx.t()) :: binary()
  def hash_tx(%SignedTx{data: data}) do
    :crypto.hash(:sha256, Serialization.pack_binary(data))
  end

  @spec reward(DataTx.t(), integer(), account_chainstate()) :: account_chainstate()
  def reward(%DataTx{type: type, payload: payload}, block_height, account_state) do
    type.reward(payload, block_height, account_state)
  end

  @spec bech32_encode(binary()) :: String.t()
  def bech32_encode(bin) do
    Bits.bech32_encode("tx", bin)
  end

  @spec bech32_encode_root(binary()) :: String.t()
  def bech32_encode_root(bin) do
    Bits.bech32_encode("tr", bin)
  end
end<|MERGE_RESOLUTION|>--- conflicted
+++ resolved
@@ -9,7 +9,6 @@
   alias Aeutil.Serialization
   alias Aeutil.Bits
 
-<<<<<<< HEAD
   @typedoc "Structure that holds the account info"
   @type account_chainstate :: map()
 
@@ -17,13 +16,6 @@
     data: DataTx.t(),
     signature: binary()
   }
-=======
-  @typedoc "Structure of the SignedTx module"
-  @type t :: %SignedTx{
-          data: SpendTx.t(),
-          signature: binary()
-        }
->>>>>>> 60bb5f8c
 
   @doc """
   Definition of Aecore SignedTx structure
@@ -40,7 +32,6 @@
     key == nil && signature == nil
   end
 
-<<<<<<< HEAD
   @spec is_valid?(SignedTx.t()) :: boolean()
   def is_valid?(%SignedTx{data: data} = tx) do
     if Signing.verify(Serialization.pack_binary(data), tx.signature, data.from_acc) do
@@ -48,14 +39,6 @@
         :ok -> true
         {:error, _reason} -> false
       end
-=======
-  @spec validate(SignedTx.t()) :: boolean()
-  def validate(%{data: data, signature: signature}) do
-    case data do
-      %SpendTx{} ->
-        SpendTx.validate(data) &&
-          Signing.verify(Serialization.pack_binary(data), signature, data.from_acc)
->>>>>>> 60bb5f8c
     end
   end
 

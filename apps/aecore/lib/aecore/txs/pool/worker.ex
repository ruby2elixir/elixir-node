--- conflicted
+++ resolved
@@ -9,12 +9,10 @@
   alias Aecore.Structures.SignedTx
   alias Aecore.Structures.Block
   alias Aecore.Structures.TxData
+  alias Aecore.Chain.BlockValidation
   alias Aeutil.Serialization
   alias Aecore.Peers.Worker, as: Peers
-<<<<<<< HEAD
   alias Aecore.Chain.Worker, as: Chain
-=======
->>>>>>> ed4b4dd2
   alias Aeutil.Bits
 
   require Logger
@@ -65,7 +63,7 @@
   ## Server side
 
   def handle_call({:get_block_by_txs_hash, txs_hash}, _from, state) do
-    case Enum.find(Chain.all_blocks, fn block ->
+    case Enum.find(Chain.longest_blocks_chain(), fn block ->
           block.header.txs_hash == txs_hash end) do
       block ->
         {:reply, block, state}
@@ -75,31 +73,16 @@
   end
 
   def handle_call({:get_txs_for_address, address}, _from, state) do
-    txs_list = split_blocks(Chain.all_blocks(), address, [])
+    txs_list = split_blocks(Chain.longest_blocks_chain(), address, [])
     {:reply, txs_list, state}
   end
 
   def handle_call({:add_transaction, tx}, _from, tx_pool) do
-<<<<<<< HEAD
-    is_tx_valid = Keys.verify(tx.data, tx.signature, tx.data.from_acc)
-    tx_size_bits =
-      tx |> :erlang.term_to_binary() |> Bits.extract() |> Enum.count()
-    tx_size_bytes = tx_size_bits / 8
-    is_minimum_fee_met =
-      tx.data.fee >= Float.floor(tx_size_bytes /
-                                Application.get_env(:aecore, :tx_data)[:pool_fee_bytes_per_token])
-    cond do
-      !is_tx_valid ->
-        Logger.info("Invalid transaction")
-        {:reply, :error, tx_pool}
-      !is_minimum_fee_met ->
-        Logger.info("Fee is too low")
-=======
     tx_size_bits = tx |> :erlang.term_to_binary() |> Bits.extract() |> Enum.count()
     tx_size_bytes = tx_size_bits / 8
     is_minimum_fee_met =
       tx.data.fee >= Float.floor(tx_size_bytes /
-        Application.get_env(:aecore, :tx_data)[:pool_fee_bytes_per_token])
+      Application.get_env(:aecore, :tx_data)[:pool_fee_bytes_per_token])
 
     cond do
       !SignedTx.is_valid(tx) ->
@@ -107,7 +90,6 @@
         {:reply, :error, tx_pool}
       !is_minimum_fee_met ->
         Logger.error("Fee is too low")
->>>>>>> ed4b4dd2
         {:reply, :error, tx_pool}
       true ->
         updated_pool = Map.put_new(tx_pool, :crypto.hash(:sha256, :erlang.term_to_binary(tx)), tx)
@@ -133,20 +115,20 @@
     {:reply, tx_pool, %{}}
   end
 
-  def get_txs_for_address_with_proof(user_txs) do
+  def add_proof_to_txs(user_txs) do
     blocks_for_user_txs =
     for user_tx <- user_txs do
       get_block_by_txs_hash(user_tx.txs_hash)
     end
     merkle_trees =
     for block <- blocks_for_user_txs do
-      build_tx_tree(block.txs)
+      BlockValidation.build_merkle_tree(block.txs)
     end
     user_txs_trees = Enum.zip(user_txs, merkle_trees)
     proof =
     for user_tx_tree <- user_txs_trees  do
       {tx, tree} = user_tx_tree
-      transaction = :erlang.term_to_binary(
+      key = :erlang.term_to_binary(
         tx
         |> Map.delete(:txs_hash)
         |> Map.delete(:block_hash)
@@ -154,7 +136,7 @@
         |> Map.delete(:signature)
         |> TxData.new()
       )
-      key = :crypto.hash(:sha256, transaction)
+      |> TxData.hash_tx()
       merkle_proof = :gb_merkle_trees.merkle_proof(key, tree)
       serialized_merkle_proof = serialize_merkle_proof(merkle_proof, [])
       Map.put_new(tx, :proof, serialized_merkle_proof)
@@ -196,23 +178,6 @@
     user_txs
   end
 
-  defp build_tx_tree(txs) do
-    if Enum.empty?(txs) do
-      <<0::256>>
-    else
-      merkle_tree =
-      for transaction <- txs do
-        transaction_data_bin = :erlang.term_to_binary(transaction.data)
-        {:crypto.hash(:sha256, transaction_data_bin), transaction_data_bin}
-      end
-
-      merkle_tree
-      |> List.foldl(:gb_merkle_trees.empty(), fn node, merkle_tree ->
-        :gb_merkle_trees.enter(elem(node, 0), elem(node, 1), merkle_tree)
-      end)
-    end
-  end
-
   defp serialize_merkle_proof(proof, acc) when is_tuple(proof) do
     proof
     |> Tuple.to_list()

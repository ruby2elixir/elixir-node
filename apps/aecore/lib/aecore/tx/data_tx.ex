--- conflicted
+++ resolved
@@ -8,14 +8,11 @@
   alias Aecore.Account.Tx.SpendTx
   alias Aeutil.Serialization
   alias Aeutil.Parser
-<<<<<<< HEAD
   alias Aecore.Structures.OracleRegistrationTx
   alias Aecore.Structures.OracleQueryTx
   alias Aecore.Structures.OracleResponseTx
   alias Aecore.Structures.OracleExtendTx
-=======
   alias Aeutil.Bits
->>>>>>> 4a1cb1c2
   alias Aecore.Wallet.Worker, as: Wallet
   alias Aecore.Account.Account
 

--- conflicted
+++ resolved
@@ -18,7 +18,6 @@
   @doc """
   Every key that it takes is a task type and
   every value is the data that we want to persist
-
   The purpose of this function is to write many tasks to disk once
   """
   @spec batch_write(map()) :: atom()
@@ -122,22 +121,14 @@
      %{
        "blocks_family" => blocks_family,
        "latest_block_info_family" => latest_block_info_family,
-<<<<<<< HEAD
-       "chain_state_family" => chain_state_family
-=======
        "chain_state_family" => chain_state_family,
        "blocks_info_family" => blocks_info_family
->>>>>>> 6b69e477
      }} =
       Rox.open(persistence_path(), [create_if_missing: true, auto_create_column_families: true], [
         "blocks_family",
         "latest_block_info_family",
-<<<<<<< HEAD
-        "chain_state_family"
-=======
         "chain_state_family",
         "blocks_info_family"
->>>>>>> 6b69e477
       ])
 
     {:ok,
@@ -145,12 +136,8 @@
        db: db,
        blocks_family: blocks_family,
        latest_block_info_family: latest_block_info_family,
-<<<<<<< HEAD
-       chain_state_family: chain_state_family
-=======
        chain_state_family: chain_state_family,
        blocks_info_family: blocks_info_family
->>>>>>> 6b69e477
      }}
   end
 
@@ -161,12 +148,8 @@
           db: db,
           blocks_family: blocks_family,
           chain_state_family: chain_state_family,
-<<<<<<< HEAD
-          latest_block_info_family: latest_block_info_family
-=======
           latest_block_info_family: latest_block_info_family,
           blocks_info_family: blocks_info_family
->>>>>>> 6b69e477
         } = state
       ) do
     batch =
@@ -176,10 +159,7 @@
             :chain_state -> chain_state_family
             :block -> blocks_family
             :latest_block_info -> latest_block_info_family
-<<<<<<< HEAD
-=======
             :block_info -> blocks_info_family
->>>>>>> 6b69e477
           end
 
         Enum.reduce(data, batch_acc, fn {key, val}, batch_acc_ ->
@@ -200,8 +180,6 @@
   end
 
   def handle_call(
-<<<<<<< HEAD
-=======
         {:add_block_info, {hash, info}},
         _from,
         %{blocks_info_family: blocks_info_family} = state
@@ -210,7 +188,6 @@
   end
 
   def handle_call(
->>>>>>> 6b69e477
         {:add_account_chain_state, {account, chain_state}},
         _from,
         %{chain_state_family: chain_state_family} = state
@@ -236,11 +213,7 @@
         |> Rox.stream()
         |> Enum.into([])
       else
-<<<<<<< HEAD
-        Enum.reduce(Rox.stream(blocks_family), [], fn {hash, %{header: %{height: height}} = block} =
-=======
         Enum.reduce(Rox.stream(blocks_family), [], fn {_hash, %{header: %{height: height}}} =
->>>>>>> 6b69e477
                                                         record,
                                                       acc ->
           if threshold < height do
@@ -263,10 +236,6 @@
     {:reply, all_blocks, state}
   end
 
-<<<<<<< HEAD
-  def handle_call(:delete_all_blocks, _from, %{blocks_family: blocks_family} = state) do
-    for {key, _} <- Rox.stream(blocks_family), do: Rox.delete(blocks_family, key)
-=======
   def handle_call(:get_all_blocks_info, _from, %{blocks_info_family: blocks_info_family} = state) do
     all_blocks_info =
       blocks_info_family
@@ -281,19 +250,14 @@
     |> Rox.stream()
     |> Enum.each(fn {key, _} -> Rox.delete(blocks_family, key) end)
 
->>>>>>> 6b69e477
     {:reply, :ok, state}
   end
 
   def handle_call(:delete_chainstate, _from, %{chain_state_family: chain_state_family} = state) do
-<<<<<<< HEAD
-    for {key, _} <- Rox.stream(chain_state_family), do: Rox.delete(chain_state_family, key)
-=======
     chain_state_family
     |> Rox.stream()
     |> Enum.each(fn {key, _} -> Rox.delete(chain_state_family, key) end)
 
->>>>>>> 6b69e477
     {:reply, :ok, state}
   end
 
@@ -318,21 +282,12 @@
         _from,
         %{chain_state_family: chain_state_family} = state
       ) do
-<<<<<<< HEAD
-    chainstate =
-      chain_state_family
-      |> Rox.stream()
-      |> Enum.into(%{})
-
-    {:reply, chainstate, state}
-=======
     response = Rox.get(chain_state_family, "chain_state")
 
     case response do
       {:ok, chainstate} -> {:reply, chainstate, state}
       _ -> {:reply, %{}, state}
     end
->>>>>>> 6b69e477
   end
 
   def handle_call(

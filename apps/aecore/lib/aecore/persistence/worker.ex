defmodule Aecore.Persistence.Worker do
  @moduledoc """
  add/get blocks and chain state to/from disk using rox, the
  elixir rocksdb library - https://hexdocs.pm/rox
  """

  use GenServer

  alias Rox.Batch
  alias Aecore.Chain.BlockValidation

  require Logger

  def start_link(_args) do
    GenServer.start_link(__MODULE__, %{}, name: __MODULE__)
  end

  @doc """
  Every key that it takes is a task type and
  every value is the data that we want to persist

  The purpose of this function is to write many tasks to disk once
  """
  @spec batch_write(map()) :: atom()
  def batch_write(operations) do
    GenServer.call(__MODULE__, {:batch_write, operations})
  end

  def add_block_info(%{block: block, header: header} = info) do
    hash = BlockValidation.block_header_hash(header)
    GenServer.call(__MODULE__, {:add_block_by_hash, {hash, block}})
    cleaned_info =
      info
      |> Map.delete("block")
      |> Map.delete("chain_state")
    GenServer.call(__MODULE__, {:add_block_info, {hash, cleaned_info}})
  end

  @spec add_block_by_hash(Block.t()) :: :ok | {:error, reason :: term()}
  def add_block_by_hash(%{header: header} = block) do
    hash = BlockValidation.block_header_hash(header)
    GenServer.call(__MODULE__, {:add_block_by_hash, {hash, block}})
  end
  def add_block_by_hash(_block), do: {:error, "bad block structure"}

  @spec get_block_by_hash(String.t()) ::
  {:ok, block :: Block.t()} | :not_found | {:error, reason :: term()}
  def get_block_by_hash(hash) when is_binary(hash) do
    GenServer.call(__MODULE__, {:get_block_by_hash, hash})
  end
  def get_block_by_hash(_hash), do: {:error, "bad hash value"}

  @doc """
  Retrieving last 'num' blocks from db. If have less than 'num' blocks,
  then we will retrieve all blocks. The 'num' must be integer and greater
  than one
  """
  @spec get_blocks(integer()) ::
  {:ok, map()} | :not_found | {:error, reason :: term()}
  def get_blocks(num) do
    GenServer.call(__MODULE__, {:get_blocks, num})
  end

  @spec get_all_blocks() ::
  {:ok, map()} | :not_found | {:error, reason :: term()}
  def get_all_blocks() do
    GenServer.call(__MODULE__, :get_all_blocks)
  end

  @spec get_latest_block_height_and_hash() ::
  {:ok, map()} | :not_found | {:error, reason :: term()}
  def get_latest_block_height_and_hash() do
    GenServer.call(__MODULE__, :get_latest_block_height_and_hash)
  end

  @spec update_latest_block_height_and_hash(binary(), integer()) ::
  {:ok, map()} | :not_found | {:error, reason :: term()}
  def update_latest_block_height_and_hash(hash, height) do
    GenServer.call(__MODULE__, {:update_latest_block_height_and_hash, hash, height})
  end

  @spec add_account_chain_state(account :: binary(), chain_state :: map()) ::
  :ok | {:error, reason :: term()}
  def add_account_chain_state(account, data) do
    GenServer.call(__MODULE__, {:add_account_chain_state, {account, data}})
  end

  @spec get_account_chain_state(account :: binary()) ::
  {:ok, chain_state :: map()} | :not_found | {:error, reason :: term()}
  def get_account_chain_state(account) do
    GenServer.call(__MODULE__, {:get_account_chain_state, account})
  end

  @spec get_all_accounts_chain_states() ::
  {:ok, chain_state :: map()} | :not_found | {:error, reason :: term()}
  def get_all_accounts_chain_states() do
    GenServer.call(__MODULE__, :get_all_accounts_chain_states)
  end

<<<<<<< HEAD
  @spec get_all_blocks_info() ::
  {:ok, map()} | :not_found | {:error, reason :: term()}
  def get_all_blocks_info() do
    GenServer.call(__MODULE__, :get_all_blocks_info)
=======
  def delete_all_blocks() do
    GenServer.call(__MODULE__, :delete_all_blocks)
  end

  def delete_chainstate() do
    GenServer.call(__MODULE__, :delete_chainstate)
>>>>>>> d4817efe
  end

  ## Server side

  def init(_) do
    ## We are ensuring that families for the blocks and chain state
    ## are created. More about them -
    ## https://github.com/facebook/rocksdb/wiki/Column-Families
    {:ok, db, %{"blocks_family"            => blocks_family,
                "latest_block_info_family" => latest_block_info_family,
                "chain_state_family"       => chain_state_family,
                "blocks_info_family"       => blocks_info_family}} =
      Rox.open(persistence_path(),
        [create_if_missing: true, auto_create_column_families: true],
        ["blocks_family", "latest_block_info_family", "chain_state_family",
         "blocks_info_family"])
    {:ok, %{db: db,
            blocks_family: blocks_family,
            latest_block_info_family: latest_block_info_family,
            chain_state_family: chain_state_family,
            blocks_info_family: blocks_info_family}}
  end

  def handle_call({:batch_write, operations}, _from,
    %{db: db, blocks_family: blocks_family,
      chain_state_family: chain_state_family,
      latest_block_info_family: latest_block_info_family,
      blocks_info_family: blocks_info_family} = state) do

    batch =
      Enum.reduce(operations, Batch.new(),
        fn({type, data}, batch_acc) ->
          family =
            case type do
              :chain_state -> chain_state_family
              :block -> blocks_family
              :latest_block_info -> latest_block_info_family
              :block_info -> blocks_info_family
            end
          Enum.reduce(data, batch_acc,
            fn({key, val}, batch_acc_) ->
              Batch.put(batch_acc_, family, to_string(key), val)
            end)
        end)
    Batch.write(batch, db)
    {:reply, :ok, state}
  end

  def handle_call({:add_block_by_hash, {hash, block}}, _from,
    %{blocks_family: blocks_family} = state) do
    {:reply, Rox.put(blocks_family, hash, block, write_options()), state}
  end

  def handle_call({:add_block_info, {hash, info}}, _from,
    %{blocks_info_family: blocks_info_family} = state) do
    {:reply, Rox.put(blocks_info_family, hash, info, write_options()), state}
  end

  def handle_call({:add_account_chain_state, {account, chain_state}}, _from,
    %{chain_state_family: chain_state_family} = state) do
    {:reply, Rox.put(chain_state_family, account, chain_state, write_options()), state}
  end

  def handle_call({:get_block_by_hash, hash}, _from,
    %{blocks_family: blocks_family} = state) do
    {:reply, Rox.get(blocks_family, hash), state}
  end

  def handle_call({:get_blocks, blocks_num}, _from, state) when blocks_num < 1 do
    {:reply, "Blocks number must be greater than one", state}
  end

  def handle_call({:get_blocks, blocks_num}, _from,
    %{blocks_family: blocks_family} = state) do

    max_blocks_height = Rox.count(blocks_family)
    threshold = max_blocks_height - blocks_num

    last_blocks =
    if threshold < 0 do
      blocks_family
      |> Rox.stream()
      |> Enum.into([])
    else
        Enum.reduce(Rox.stream(blocks_family), [],
          fn({_hash, %{header: %{height: height}}} = record, acc) ->
            if threshold < height do
              [record | acc]
            else
              acc
            end
          end)
    end

    {:reply, Enum.into(last_blocks, %{}), state}
  end

  def handle_call(:get_all_blocks, _from,
    %{blocks_family: blocks_family} = state) do
    all_blocks =
      blocks_family
      |> Rox.stream()
      |> Enum.into(%{})
    {:reply, all_blocks, state}
  end

<<<<<<< HEAD
  def handle_call(:get_all_blocks_info, _from,
    %{blocks_info_family: blocks_info_family} = state) do
    all_blocks_info =
      blocks_info_family
      |> Rox.stream()
      |> Enum.into(%{})
    {:reply, all_blocks_info, state}
=======
  def handle_call(:delete_all_blocks, _from,
    %{blocks_family: blocks_family} = state) do
    blocks_family
    |> Rox.stream()
    |> Enum.each(fn({key, _}) -> Rox.delete(blocks_family, key) end)
    {:reply, :ok, state}
  end

  def handle_call(:delete_chainstate, _from,
    %{chain_state_family: chain_state_family} = state) do
    chain_state_family
    |> Rox.stream()
    |> Enum.each(fn({key, _}) -> Rox.delete(chain_state_family, key) end)
    {:reply, :ok, state}
  end

  def handle_call({:get_account_chain_state, account}, _from,
    %{chain_state_family: chain_state_family} = state) do
    {:ok, chainstate} = Rox.get(chain_state_family, "chain_state")
    reply =
      case Map.get(chainstate.accounts, account) do
        nil -> :not_found
        value -> {:ok, value}
      end
    {:reply, reply, state}
  end

  def handle_call(:get_all_accounts_chain_states, _from,
    %{chain_state_family: chain_state_family} = state) do
    chainstate =
      chain_state_family
      |> Rox.stream()
      |> Enum.into(%{})
    {:reply, chainstate, state}
>>>>>>> d4817efe
  end

  def handle_call(:get_latest_block_height_and_hash, _from,
    %{latest_block_info_family: latest_block_info_family} = state) do
    hash   = Rox.get(latest_block_info_family, "top_hash")
    height = Rox.get(latest_block_info_family, "top_height")
    reply  =
      case hash == :not_found or height == :not_found do
        true -> :not_found
        _ -> {:ok, %{hash: elem(hash, 1), height: elem(height, 1)}}
      end
    {:reply, reply, state}
  end

  def handle_call({:update_latest_block_height_and_hash, hash, height}, _from,
    %{latest_block_info_family: latest_block_info_family} = state) do
    :ok = Rox.put(latest_block_info_family, "top_hash", hash, write_options())
    :ok = Rox.put(latest_block_info_family, "top_height", height, write_options())
    {:reply, :ok, state}
  end

  defp persistence_path(), do: Application.get_env(:aecore, :persistence)[:path]

  defp write_options(), do: Application.get_env(:aecore, :persistence)[:write_options]

end<|MERGE_RESOLUTION|>--- conflicted
+++ resolved
@@ -97,21 +97,19 @@
     GenServer.call(__MODULE__, :get_all_accounts_chain_states)
   end
 
-<<<<<<< HEAD
   @spec get_all_blocks_info() ::
   {:ok, map()} | :not_found | {:error, reason :: term()}
   def get_all_blocks_info() do
     GenServer.call(__MODULE__, :get_all_blocks_info)
-=======
+  end
+
   def delete_all_blocks() do
     GenServer.call(__MODULE__, :delete_all_blocks)
   end
 
   def delete_chainstate() do
     GenServer.call(__MODULE__, :delete_chainstate)
->>>>>>> d4817efe
-  end
-
+  end
   ## Server side
 
   def init(_) do
@@ -216,7 +214,6 @@
     {:reply, all_blocks, state}
   end
 
-<<<<<<< HEAD
   def handle_call(:get_all_blocks_info, _from,
     %{blocks_info_family: blocks_info_family} = state) do
     all_blocks_info =
@@ -224,7 +221,8 @@
       |> Rox.stream()
       |> Enum.into(%{})
     {:reply, all_blocks_info, state}
-=======
+  end
+
   def handle_call(:delete_all_blocks, _from,
     %{blocks_family: blocks_family} = state) do
     blocks_family
@@ -254,12 +252,12 @@
 
   def handle_call(:get_all_accounts_chain_states, _from,
     %{chain_state_family: chain_state_family} = state) do
-    chainstate =
-      chain_state_family
-      |> Rox.stream()
-      |> Enum.into(%{})
-    {:reply, chainstate, state}
->>>>>>> d4817efe
+    response = Rox.get(chain_state_family, "chain_state")
+
+    case response do
+      {:ok, chainstate} -> {:reply, chainstate, state}
+      _ -> {:reply, %{}, state}
+    end
   end
 
   def handle_call(:get_latest_block_height_and_hash, _from,

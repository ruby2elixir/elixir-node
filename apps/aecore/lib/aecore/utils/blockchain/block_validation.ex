--- conflicted
+++ resolved
@@ -3,11 +3,8 @@
   alias Aecore.Keys.Worker, as: KeyManager
   alias Aecore.Pow.Hashcash
   alias Aecore.Block.Genesis
-<<<<<<< HEAD
   alias Aecore.Miner.Worker, as: Miner
-=======
   alias Aecore.Chain.ChainState
->>>>>>> 757e2439
 
   @spec validate_block!(%Aecore.Structures.Block{},
                         %Aecore.Structures.Block{},
@@ -15,17 +12,13 @@
   def validate_block!(new_block, previous_block, chain_state) do
     prev_block_header_hash = block_header_hash(previous_block.header)
     is_difficulty_target_met = Hashcash.verify(new_block.header)
+    chain_state_hash = ChainState.calculate_chain_state_hash(chain_state)
     coinbase_transactions_sum = Enum.sum(Enum.map(new_block.txs, fn(t) ->
         cond do
-           t.data.from_acc == nil -> 0
-           true -> t.data.value
+           t.data.from_acc == nil -> t.data.value
+           true -> 0
         end
       end))
-
-    new_block_state = ChainState.calculate_block_state(new_block.txs)
-    new_chain_state =
-      ChainState.calculate_chain_state(new_block_state, chain_state)
-    chain_state_hash = ChainState.calculate_chain_state_hash(new_chain_state)
 
     cond do
       new_block.header.prev_hash != prev_block_header_hash &&
@@ -39,14 +32,11 @@
         throw({:error, "Root hash of transactions does not match the one in header"})
       !(new_block |> validate_block_transactions |> Enum.all?) ->
         throw({:error, "One or more transactions not valid"})
-<<<<<<< HEAD
       coinbase_transactions_sum > Miner.coinbase_transaction_value ->
         throw({:error, "Sum of coinbase transactions values exceeds the maximum
           coinbase transactions value"})
-=======
       new_block.header.chain_state_hash != chain_state_hash ->
         throw({:error, "Chain state not valid"})
->>>>>>> 757e2439
       true ->
         :ok
     end
@@ -61,17 +51,22 @@
   @spec validate_block_transactions(%Aecore.Structures.Block{}) :: list()
   def validate_block_transactions(block) do
     for transaction <- block.txs do
-      KeyManager.verify(transaction.data,
-                        transaction.signature,
-                        transaction.data.from_acc)
+      if(transaction.signature != nil && transaction.data.from_acc == nil) do
+        KeyManager.verify(transaction.data,
+                          transaction.signature,
+                          transaction.data.from_acc)
+      else
+        true
+      end
     end
   end
 
   @spec filter_invalid_transactions(list()) :: list()
   def filter_invalid_transactions(txs) do
-    Enum.filter(txs, fn(transaction) -> KeyManager.verify(transaction.data,
-                      transaction.signature,
-                      transaction.data.from_acc) end)
+    Enum.filter(txs, fn(transaction) ->
+      KeyManager.verify(transaction.data,
+      transaction.signature,
+      transaction.data.from_acc) end)
   end
 
   @spec calculate_root_hash(list()) :: binary()

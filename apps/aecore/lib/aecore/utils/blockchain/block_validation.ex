--- conflicted
+++ resolved
@@ -67,11 +67,8 @@
   @spec validate_block_transactions(%Aecore.Structures.Block{}) :: list()
   def validate_block_transactions(block) do
     for transaction <- block.txs do
-<<<<<<< HEAD
-      if(transaction.signature != nil && transaction.data.from_acc == nil) do
-        valid = KeyManager.verify(transaction.data,
-                          transaction.signature,
-                          transaction.data.from_acc)
+      if transaction.signature != nil && transaction.data.from_acc == nil do
+        valid = KeyManager.verify(transaction.data, transaction.signature, transaction.data.from_acc)
         cond do
           !valid ->
             false
@@ -85,10 +82,6 @@
                 true
             end
         end
-=======
-      if transaction.signature != nil && transaction.data.from_acc == nil do
-        KeyManager.verify(transaction.data, transaction.signature, transaction.data.from_acc)
->>>>>>> 85228dba
       else
         true
       end
@@ -97,7 +90,6 @@
 
   @spec filter_invalid_transactions(list()) :: list()
   def filter_invalid_transactions(txs) do
-<<<<<<< HEAD
     transaction_data = List.foldl(txs, {[], Chain.chain_state()}, fn(tx, acc) ->
       valid = KeyManager.verify(tx.data,
                                 tx.signature,
@@ -120,11 +112,6 @@
     end)
 
     elem(transaction_data, 0)
-=======
-    Enum.filter(txs, fn transaction ->
-      KeyManager.verify(transaction.data, transaction.signature, transaction.data.from_acc)
-    end)
->>>>>>> 85228dba
   end
 
   @spec calculate_root_hash(list()) :: binary()

--- conflicted
+++ resolved
@@ -41,17 +41,10 @@
 
       !(new_block |> validate_block_transactions |> Enum.all?()) ->
         throw({:error, "One or more transactions not valid"})
-<<<<<<< HEAD
-      coinbase_transactions_sum > Miner.coinbase_transaction_value ->
+
+      coinbase_transactions_sum > Miner.coinbase_transaction_value() ->
         throw({:error, "Sum of coinbase transactions values exceeds the maximum " <>
           "coinbase transactions value"})
-=======
-
-      coinbase_transactions_sum > Miner.coinbase_transaction_value() ->
-        throw({:error, "Sum of coinbase transactions values exceeds the maximum
-          coinbase transactions value"})
-
->>>>>>> 3af97ae4
       new_block.header.chain_state_hash != chain_state_hash ->
         throw({:error, "Chain state not valid"})
 

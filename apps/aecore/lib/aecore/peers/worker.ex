--- conflicted
+++ resolved
@@ -134,12 +134,10 @@
   end
 
   ## Internal functions
-<<<<<<< HEAD
   defp send_to_peers(_uri, _data, []) do
     Logger.warn("Empty peers list")
   end
-=======
->>>>>>> 4e6129ad
+
   defp send_to_peers(uri, data, peers) do
     for peer <- peers do
       HttpClient.post(peer, data, uri)

--- conflicted
+++ resolved
@@ -123,23 +123,6 @@
       |> Enum.map(fn %{uri: uri} -> uri end)
 
     peer_latest_block_heights =
-<<<<<<< HEAD
-      Enum.map(peer_uris, fn(uri) ->
-          case Client.get_info(uri) do
-            {:ok, info} ->
-              info.current_block_height
-
-            :error ->
-              0
-          end
-        end)
-    is_synced =
-    if Enum.empty?(peer_uris) do
-      true
-    else
-      Enum.max(peer_latest_block_heights) <= local_latest_block_height
-    end
-=======
       Enum.map(peer_uris, fn uri ->
         case Client.get_info(uri) do
           {:ok, info} ->
@@ -156,7 +139,6 @@
       else
         Enum.max(peer_latest_block_heights) <= local_latest_block_height
       end
->>>>>>> b54b1342
 
     {:reply, is_synced, state}
   end
@@ -182,18 +164,6 @@
   is updated if the one in the latest GET /info request is different.
   """
   def handle_call(:check_peers, _from, %{peers: peers} = state) do
-<<<<<<< HEAD
-    filtered_peers = :maps.filter(fn(_, %{uri: uri}) ->
-        case Client.get_info(uri) do
-          {:ok, info} ->
-            binary_genesis_hash = Bits.bech32_decode(info.genesis_block_hash)
-            binary_genesis_hash == genesis_block_header_hash()
-
-          _ ->
-            false
-        end
-      end, peers)
-=======
     filtered_peers =
       :maps.filter(
         fn _, %{uri: uri} ->
@@ -209,7 +179,6 @@
         peers
       )
 
->>>>>>> b54b1342
     updated_peers =
       for {nonce, %{uri: uri, latest_block: latest_block}} <- filtered_peers, into: %{} do
         {_, info} = Client.get_info(uri)
@@ -271,21 +240,13 @@
           cond do
             Map.has_key?(peers, info.peer_nonce) ->
               Logger.debug(fn ->
-<<<<<<< HEAD
-                "Skipped adding #{uri}, same nonce already present" end)
-=======
                 "Skipped adding #{uri}, same nonce already present"
               end)
 
->>>>>>> b54b1342
               {:reply, {:error, "Peer already known"}, state}
 
             should_a_peer_be_added?(map_size(peers)) ->
               peers_update1 = trim_peers(peers)
-<<<<<<< HEAD
-              updated_peers = Map.put(peers_update1, info.peer_nonce,
-                             %{uri: uri, latest_block: info.current_block_hash})
-=======
 
               updated_peers =
                 Map.put(peers_update1, info.peer_nonce, %{
@@ -293,7 +254,6 @@
                   latest_block: info.current_block_hash
                 })
 
->>>>>>> b54b1342
               Logger.info(fn -> "Added #{uri} to the peer list" end)
               Sync.ask_peers_for_unknown_blocks(updated_peers)
               Sync.add_unknown_peer_pool_txs(updated_peers)

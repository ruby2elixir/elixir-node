defmodule Aecore.Oracle.Tx.OracleResponseTx do
  @moduledoc """
  Contains the transaction structure for oracle responses
  and functions associated with those transactions.
  """

  @behaviour Aecore.Tx.Transaction

  alias __MODULE__
  alias Aecore.Tx.DataTx
  alias Aecore.Oracle.Oracle
  alias Aecore.Chain.Worker, as: Chain
  alias Aecore.Chain.Chainstate
  alias Aecore.Account.Account
  alias Aecore.Account.AccountStateTree

  require Logger

  @type tx_type_state :: Chainstate.oracles()

  @type payload :: %{
          query_id: binary(),
          response: map()
        }

  @type t :: %OracleResponseTx{
          query_id: binary(),
          response: map()
        }

  defstruct [:query_id, :response]
  use ExConstructor

  @spec get_chain_state_name() :: :oracles
  def get_chain_state_name, do: :oracles

  @spec init(payload()) :: OracleResponseTx.t()
  def init(%{
        query_id: query_id,
        response: response
      }) do
    %OracleResponseTx{
      query_id: query_id,
      response: response
    }
  end

<<<<<<< HEAD
  @spec is_valid?(OracleResponseTx.t(), DataTx.t()) :: boolean()
  def is_valid?(%OracleResponseTx{}, data_tx) do
    senders = DataTx.senders(data_tx)

    if length(senders) != 1 do
      Logger.error("Invalid senders number")
      false
    else
      true
    end
=======
  @spec is_valid?(OracleResponseTx.t()) :: boolean()
  def is_valid?(%OracleResponseTx{query_id: query_id}) do
    byte_size(query_id) == get_query_id_size()
  end

  @spec get_query_id_size :: non_neg_integer()
  def get_query_id_size do
    Application.get_env(:aecore, :oracle_response_tx)[:query_id]
>>>>>>> 3accb8fe
  end

  @spec process_chainstate!(
          ChainState.account(),
          tx_type_state(),
          non_neg_integer(),
          OracleResponseTx.t(),
          DataTx.t()
        ) :: {ChainState.accounts(), Oracle.oracles()}
  def process_chainstate!(
        accounts,
        %{interaction_objects: interaction_objects} = oracle_state,
        block_height,
        %OracleResponseTx{} = tx,
        data_tx
      ) do
    sender = DataTx.sender(data_tx)

    interaction_object = interaction_objects[tx.query_id]
    query_fee = interaction_object.query.query_fee

    updated_accounts_state =
      accounts
      |> AccountStateTree.update(sender, fn acc ->
        Account.transaction_in!(acc, query_fee)
      end)

    updated_interaction_objects =
      Map.put(interaction_objects, tx.query_id, %{
        interaction_object
        | response: tx.response,
          response_height_included: block_height
      })

    updated_oracle_state = %{
      oracle_state
      | interaction_objects: updated_interaction_objects
    }

    {updated_accounts_state, updated_oracle_state}
  end

  @spec preprocess_check!(
          ChainState.accounts(),
          Oracle.oracles(),
          non_neg_integer(),
          OracleResponseTx.t(),
          DataTx.t()
        ) :: :ok
  def preprocess_check!(
        accounts,
        %{registered_oracles: registered_oracles, interaction_objects: interaction_objects},
        _block_height,
        tx,
        data_tx
      ) do
    sender = DataTx.sender(data_tx)
    fee = DataTx.fee(data_tx)

    cond do
      AccountStateTree.get(accounts, sender).balance - fee < 0 ->
        throw({:error, "Negative balance"})

      !Map.has_key?(registered_oracles, sender) ->
        throw({:error, "Sender isn't a registered operator"})

      !Oracle.data_valid?(
        registered_oracles[sender].tx.response_format,
        tx.response
      ) ->
        throw({:error, "Invalid response data"})

      !Map.has_key?(interaction_objects, tx.query_id) ->
        throw({:error, "No query with that ID"})

      interaction_objects[tx.query_id].response != nil ->
        throw({:error, "Query already answered"})

      interaction_objects[tx.query_id].query.oracle_address != sender ->
        throw({:error, "Query references a different oracle"})

      !is_minimum_fee_met?(tx, fee) ->
        throw({:error, "Fee too low"})

      true ->
        :ok
    end
  end

  @spec deduct_fee(ChainState.accounts(), OracleResponseTx.t(), DataTx.t(), non_neg_integer()) ::
          ChainState.account()
  def deduct_fee(accounts, _tx, data_tx, fee) do
    DataTx.standard_deduct_fee(accounts, data_tx, fee)
  end

  @spec is_minimum_fee_met?(OracleResponseTx.t(), non_neg_integer()) :: boolean()
  def is_minimum_fee_met?(tx, fee) do
    referenced_query_response_ttl =
      Chain.oracle_interaction_objects()[tx.query_id].query.response_ttl.ttl

    fee >= calculate_minimum_fee(referenced_query_response_ttl)
  end

  @spec calculate_minimum_fee(non_neg_integer()) :: non_neg_integer()
  defp calculate_minimum_fee(ttl) do
    blocks_ttl_per_token = Application.get_env(:aecore, :tx_data)[:blocks_ttl_per_token]
    base_fee = Application.get_env(:aecore, :tx_data)[:oracle_response_base_fee]
    round(Float.ceil(ttl / blocks_ttl_per_token) + base_fee)
  end
end<|MERGE_RESOLUTION|>--- conflicted
+++ resolved
@@ -45,27 +45,27 @@
     }
   end
 
-<<<<<<< HEAD
   @spec is_valid?(OracleResponseTx.t(), DataTx.t()) :: boolean()
-  def is_valid?(%OracleResponseTx{}, data_tx) do
+  def is_valid?(%OracleResponseTx{query_id: query_id}, data_tx) do
     senders = DataTx.senders(data_tx)
 
-    if length(senders) != 1 do
-      Logger.error("Invalid senders number")
-      false
-    else
-      true
+    cond do
+      length(senders) != 1 ->
+        Loger.error("Invalid senders number")
+        false
+
+      byte_size(query_id) != get_query_id_size() ->
+        Logger.error("Wrong query_id size")
+        false
+
+      true ->
+        true
     end
-=======
-  @spec is_valid?(OracleResponseTx.t()) :: boolean()
-  def is_valid?(%OracleResponseTx{query_id: query_id}) do
-    byte_size(query_id) == get_query_id_size()
   end
 
   @spec get_query_id_size :: non_neg_integer()
   def get_query_id_size do
     Application.get_env(:aecore, :oracle_response_tx)[:query_id]
->>>>>>> 3accb8fe
   end
 
   @spec process_chainstate!(

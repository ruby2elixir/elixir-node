--- conflicted
+++ resolved
@@ -272,15 +272,7 @@
   defp filter_transactions_by_fee(txs) do
     miners_fee_bytes_per_token = Application.get_env(:aecore, :tx_data)[:miner_fee_bytes_per_token]
     Enum.filter(txs, fn(tx) ->
-<<<<<<< HEAD
-      tx_size_bits = tx
-        |> Serialization.pack_binary()
-        |> Bits.extract()
-        |> Enum.count()
-      tx_size_bytes = tx_size_bits / 8
-=======
       tx_size_bytes = Pool.get_tx_size_bytes(tx)
->>>>>>> 2c6e6c71
       tx.data.fee >= Float.floor(tx_size_bytes / miners_fee_bytes_per_token)
     end)
   end

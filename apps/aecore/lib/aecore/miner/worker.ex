--- conflicted
+++ resolved
@@ -88,13 +88,14 @@
      {:next_state, :idle, data}
    end
 
-   def get_coinbase_transaction(to_acc) do
-     tx_data = %{TxData.create |
-                 :from_acc => nil,
-                 :to_acc => to_acc,
-                 :value => @coinbase_transaction_value,
-                 :nonce => Enum.random(0..1000000000000)}
-     %{SignedTx.create | data: tx_data}
+  def get_coinbase_transaction(to_acc) do
+    tx_data = %TxData{
+      from_acc: nil,
+      to_acc: to_acc,
+      value: @coinbase_transaction_value,
+      nonce: Enum.random(0..1000000000000)
+    }
+    %SignedTx{data: tx_data, signature: nil}
   end
 
   def coinbase_transaction_value, do: @coinbase_transaction_value
@@ -124,28 +125,14 @@
     chain_state_hash = ChainState.calculate_chain_state_hash(new_chain_state)
 
     latest_block_hash = BlockValidation.block_header_hash(latest_block.header)
-<<<<<<< HEAD
-    difficulty = Difficulty.calculate_next_difficulty(chain)
+    difficulty = Difficulty.calculate_next_difficulty(blocks_for_difficulty_calculation)
 
-    unmined_header = Header.create(latest_block.header.height + 1,
-      latest_block_hash, root_hash,
-      chain_state_hash, difficulty, 0, 1)
-=======
-    difficulty = Difficulty.calculate_next_difficulty(blocks_for_difficulty_calculation)
->>>>>>> 83d5671a
-
-    unmined_header = Headers.new(latest_block.header.height + 1, latest_block_hash,
+    unmined_header = Header.create(latest_block.header.height + 1, latest_block_hash,
       root_hash, chain_state_hash, difficulty, 0, 1)
     {:ok, mined_header} = Hashcash.generate(unmined_header)
-<<<<<<< HEAD
     block = %Block{header: mined_header, txs: valid_txs}
-    IO.inspect("block: #{block.header.height} difficulty:
-               #{block.header.difficulty_target}")
-=======
-    {:ok, block} = Blocks.new(mined_header, valid_txs)
 
     IO.inspect("block: #{block.header.height} difficulty: #{block.header.difficulty_target}")
->>>>>>> 83d5671a
     Chain.add_block(block)
   end
 

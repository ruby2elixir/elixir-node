--- conflicted
+++ resolved
@@ -112,15 +112,11 @@
     {:next_state, :idle, data}
   end
 
-<<<<<<< HEAD
-  def get_coinbase_transaction(to_acc, total_fees, lock_time_block) do
-=======
   def set_tx_bytes_per_token(bytes) do
     Application.put_env(:aecore, :tx_data, miner_fee_bytes_per_token: bytes)
   end
 
-  def get_coinbase_transaction(to_acc, total_fees) do
->>>>>>> 2c34c5d2
+  def get_coinbase_transaction(to_acc, total_fees, lock_time_block) do
     tx_data = %TxData{
       from_acc: nil,
       to_acc: to_acc,
@@ -187,15 +183,10 @@
 
       {_, pubkey} = Keys.pubkey()
 
-<<<<<<< HEAD
-      total_fees = calculate_total_fees(valid_txs)
+      total_fees = calculate_total_fees(valid_txs_by_fee)
       valid_txs = [get_coinbase_transaction(pubkey, total_fees,
                                             latest_block.header.height + 1 +
-                                            Application.get_env(:aecore, :tx_data)[:lock_time_coinbase]) | valid_txs]
-=======
-      total_fees = calculate_total_fees(valid_txs_by_fee)
-      valid_txs = [get_coinbase_transaction(pubkey, total_fees) | valid_txs_by_fee]
->>>>>>> 2c34c5d2
+                                            Application.get_env(:aecore, :tx_data)[:lock_time_coinbase]) | valid_txs_by_fee]
       root_hash = BlockValidation.calculate_root_hash(valid_txs)
 
       new_block_state =

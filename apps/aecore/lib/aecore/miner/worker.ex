defmodule Aecore.Miner.Worker do

  use GenStateMachine, callback_mode: :state_functions

  alias Aecore.Chain.Worker, as: Chain
  alias Aecore.Utils.Blockchain.BlockValidation
  alias Aecore.Utils.Blockchain.Difficulty
  alias Aecore.Block.Headers
  alias Aecore.Block.Blocks
  alias Aecore.Pow.Hashcash
<<<<<<< HEAD
  alias Aecore.Txs.Pool.Worker, as: Pool

  use GenServer
=======
  alias Aecore.Chain.ChainState
>>>>>>> 757e2439

  def start_link() do
    GenStateMachine.start_link(__MODULE__, %{}, name: __MODULE__)
  end

  def resume() do
    GenStateMachine.call(__MODULE__, :start)
  end

  def suspend() do
    GenStateMachine.call(__MODULE__, :suspend)
  end

  def init(data) do
    GenStateMachine.cast(__MODULE__, :idle)
    {:ok, :running, data}
  end

  def get_state() do
    GenStateMachine.call(__MODULE__, :get_state)
  end

<<<<<<< HEAD
  @spec mine_next_block() :: :ok
  def mine_next_block() do
    chain = Chain.all_blocks()
    
    txs_map = Pool.get_and_empty_pool()
    txs_list = Map.values(txs_map)
=======
  ## Idle ##
   def idle({:call, from}, :start , data) do
     IO.puts "Mining resuming by user"
     GenStateMachine.cast(__MODULE__, :mine)
     {:next_state, :running, data, [{:reply, from, :ok}]}
   end

   def idle({:call, from}, :suspend , data) do
     {:next_state, :idle, data, [{:reply, from, :not_started}]}
   end

   def idle({:call, from}, :get_state, data) do
     {:keep_state_and_data, [{:reply, from, {:state, :idle}}]}
   end

   def idle({:call, from}, _ , data) do
     {:next_state, :idle, data, [{:reply, from, :not_started}]}
   end

   def idle(type, state , data) do
     {:next_state, :idle, data}
   end

   ## Running ##
   def running(:cast, :mine, data) do
     mine_next_block([])
     GenStateMachine.cast(__MODULE__,:mine)
     {:next_state, :running, data}
   end

   def running({:call, from}, :get_state, data) do
     {:keep_state_and_data, [{:reply, from, {:state, :running}}]}
   end

   def running({:call, from}, :start, data) do
     {:next_state, :running, data, [{:reply, from, :already_started}]}
   end

   def running({:call, from}, :suspend, data) do
     IO.puts "Mined stop by user"
     {:next_state, :idle, data, [{:reply, from, :ok}]}
   end

   def running({:call, from}, _, data) do
     {:next_state, :running, data, [{:reply, from, :not_suported}]}
   end

   def running(_, _, data) do
     {:next_state, :idle, data}
   end

  ## Internal
  @spec mine_next_block(list()) :: :ok
  defp mine_next_block(txs) do
    chain = Chain.all_blocks()
    chain_state = Chain.chain_state()

>>>>>>> 757e2439
    #validate latest block if the chain has more than the genesis block
    latest_block = if(length(chain) == 1) do
      [latest_block | _] = chain
      latest_block
    else
      [latest_block, previous_block | _] = chain
      BlockValidation.validate_block!(latest_block, previous_block, chain_state)
      latest_block
    end

    valid_txs = BlockValidation.filter_invalid_transactions(txs_list)
    root_hash = BlockValidation.calculate_root_hash(valid_txs)

    new_block_state = ChainState.calculate_block_state(valid_txs)
    new_chain_state =
      ChainState.calculate_chain_state(new_block_state, chain_state)

    chain_state_hash = ChainState.calculate_chain_state_hash(new_chain_state)

    latest_block_hash = BlockValidation.block_header_hash(latest_block.header)
    difficulty = Difficulty.calculate_next_difficulty(chain)

    unmined_header = Headers.new(latest_block.header.height + 1,
<<<<<<< HEAD
      latest_block_hash, root_hash, difficulty, 0, 1)
=======
      latest_block_hash, root_hash,
      chain_state_hash, difficulty, 0, 1)

>>>>>>> 757e2439
    {:ok, mined_header} = Hashcash.generate(unmined_header)
    {:ok, block} = Blocks.new(mined_header, valid_txs)
    IO.inspect("block: #{block.header.height} difficulty:
               #{block.header.difficulty_target}")
    Chain.add_block(block)
  end

<<<<<<< HEAD
  def handle_info(:work, state) do
    if(state == :running) do
      mine_next_block()
      schedule_work()
    end
    {:noreply, state}
  end

  defp schedule_work do
    Process.send_after(self(), :work, 0)
  end

=======
>>>>>>> 757e2439
end<|MERGE_RESOLUTION|>--- conflicted
+++ resolved
@@ -8,13 +8,10 @@
   alias Aecore.Block.Headers
   alias Aecore.Block.Blocks
   alias Aecore.Pow.Hashcash
-<<<<<<< HEAD
   alias Aecore.Txs.Pool.Worker, as: Pool
+  alias Aecore.Chain.ChainState
 
   use GenServer
-=======
-  alias Aecore.Chain.ChainState
->>>>>>> 757e2439
 
   def start_link() do
     GenStateMachine.start_link(__MODULE__, %{}, name: __MODULE__)
@@ -37,14 +34,6 @@
     GenStateMachine.call(__MODULE__, :get_state)
   end
 
-<<<<<<< HEAD
-  @spec mine_next_block() :: :ok
-  def mine_next_block() do
-    chain = Chain.all_blocks()
-    
-    txs_map = Pool.get_and_empty_pool()
-    txs_list = Map.values(txs_map)
-=======
   ## Idle ##
    def idle({:call, from}, :start , data) do
      IO.puts "Mining resuming by user"
@@ -70,7 +59,7 @@
 
    ## Running ##
    def running(:cast, :mine, data) do
-     mine_next_block([])
+     mine_next_block()
      GenStateMachine.cast(__MODULE__,:mine)
      {:next_state, :running, data}
    end
@@ -97,12 +86,13 @@
    end
 
   ## Internal
-  @spec mine_next_block(list()) :: :ok
-  defp mine_next_block(txs) do
+  @spec mine_next_block() :: :ok
+  defp mine_next_block() do
     chain = Chain.all_blocks()
     chain_state = Chain.chain_state()
 
->>>>>>> 757e2439
+    txs_list = Map.values(Pool.get_and_empty_pool())
+
     #validate latest block if the chain has more than the genesis block
     latest_block = if(length(chain) == 1) do
       [latest_block | _] = chain
@@ -117,42 +107,19 @@
     root_hash = BlockValidation.calculate_root_hash(valid_txs)
 
     new_block_state = ChainState.calculate_block_state(valid_txs)
-    new_chain_state =
-      ChainState.calculate_chain_state(new_block_state, chain_state)
-
+    new_chain_state = ChainState.calculate_chain_state(new_block_state, chain_state)
     chain_state_hash = ChainState.calculate_chain_state_hash(new_chain_state)
 
     latest_block_hash = BlockValidation.block_header_hash(latest_block.header)
     difficulty = Difficulty.calculate_next_difficulty(chain)
 
-    unmined_header = Headers.new(latest_block.header.height + 1,
-<<<<<<< HEAD
-      latest_block_hash, root_hash, difficulty, 0, 1)
-=======
-      latest_block_hash, root_hash,
-      chain_state_hash, difficulty, 0, 1)
-
->>>>>>> 757e2439
+    unmined_header = Headers.new(latest_block.header.height + 1, latest_block_hash,
+      root_hash, chain_state_hash, difficulty, 0, 1)
     {:ok, mined_header} = Hashcash.generate(unmined_header)
     {:ok, block} = Blocks.new(mined_header, valid_txs)
-    IO.inspect("block: #{block.header.height} difficulty:
-               #{block.header.difficulty_target}")
+
+    IO.inspect("block: #{block.header.height} difficulty: #{block.header.difficulty_target}")
     Chain.add_block(block)
   end
 
-<<<<<<< HEAD
-  def handle_info(:work, state) do
-    if(state == :running) do
-      mine_next_block()
-      schedule_work()
-    end
-    {:noreply, state}
-  end
-
-  defp schedule_work do
-    Process.send_after(self(), :work, 0)
-  end
-
-=======
->>>>>>> 757e2439
 end
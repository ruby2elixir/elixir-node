defmodule Aecore.Miner.Worker do
  @moduledoc """
  Handle the mining process.
  inspiration : https://github.com/aeternity/epoch/blob/master/apps/aecore/src/aec_conductor.erl
  """

  use GenServer

  alias Aecore.Chain.Worker, as: Chain
  alias Aecore.Chain.BlockValidation
  alias Aecore.Chain.Difficulty
  alias Aecore.Structures.Header
  alias Aecore.Structures.Block
  alias Aecore.Pow.Cuckoo
  alias Aecore.Keys.Worker, as: Keys
  alias Aecore.Structures.SpendTx
  alias Aecore.Structures.SignedTx
  alias Aecore.Chain.ChainState
  alias Aecore.Txs.Pool.Worker, as: Pool
  alias Aeutil.Bits
  alias Aecore.Peers.Worker, as: Peers

  require Logger

  @mersenne_prime 2147483647
  @coinbase_transaction_value 100

  def start_link(_args) do
    GenServer.start_link(__MODULE__, %{miner_state: :idle,
                                       nonce: 0,
                                       job: {},
                                       block_candidate: nil}, name: __MODULE__)
  end

  def stop(reason) do
    GenServer.stop(__MODULE__, reason)
  end

  def child_spec(arg) do
    %{
      id: __MODULE__,
      start: {__MODULE__, :start_link, [arg]},
      restart: :permanent,
      shutdown: 5000,
      type: :worker
    }
  end

  def init(state) do
    if Application.get_env(:aecore, :miner)[:resumed_by_default] do
      {:ok, state, 0}
    else
      {:ok, state}
    end
  end

  ## TODO check if is Synced with the chain !!
  @spec resume() :: :ok
  def resume() do
    if Peers.is_chain_synced? do
      GenServer.call(__MODULE__, {:mining, :start})
    else
      Logger.error("Can't start miner, chain not yet synced")
    end
  end

  @spec suspend() :: :ok
  def suspend(), do: GenServer.call(__MODULE__, {:mining, :stop})

  @spec get_state() :: :running | :idle
  def get_state, do: GenServer.call(__MODULE__, :get_state)

  ## Mine single block and add it to the chain - Sync
  @spec mine_sync_block_to_chain() :: Block.t() | error :: term()
  def mine_sync_block_to_chain() do
    cblock = candidate()
    case mine_sync_block(cblock) do
      {:ok, new_block} -> Chain.add_block(new_block)
      {:error, _} = error -> error
    end
  end

  ## Mine single block without adding it to the chain - Sync
  @spec mine_sync_block(Block.t()) :: {:ok, Block.t()} | {:error, reason :: atom()}
  def mine_sync_block(%Block{} = cblock) do
    if GenServer.call(__MODULE__, :get_state) == :idle do
      mine_sync_block(Cuckoo.generate(cblock.header), cblock)
    else
      {:error, :miner_is_busy}
    end
  end

  defp mine_sync_block({:error, :no_solution}, %Block{} = cblock) do
    cheader = %{cblock.header | nonce: next_nonce(cblock.header.nonce)}
    cblock  = %{cblock | header: cheader}
    mine_sync_block(Cuckoo.generate(cheader), cblock)
  end

  defp mine_sync_block(%Header{} = mined_header, cblock) do
    {:ok, %{cblock | header: mined_header}}
  end

  ## Server side

  def handle_call({:mining, :stop}, _from, state) do
    {:reply, :ok, mining(%{state | miner_state: :idle, block_candidate: nil})}
  end
  def handle_call({:mining, :start}, _from, state) do
    {:reply, :ok, mining(%{state | miner_state: :running})}
  end
  def handle_call({:mining, {:start, :single_async_to_chain}}, _from, state) do
    {:reply, :ok, mining(%{state | miner_state: :running})}
  end

  def handle_call(:get_state, _from, state) do
    {:reply, state.miner_state, state}
  end

  def handle_call(any, _from, state) do
    Logger.info("[Miner] handle call any: #{inspect(any)}")
    {:reply, :ok, state}
  end

  def handle_cast(any, state) do
    Logger.info("[Miner] handle cast any: #{inspect(any)}")
    {:noreply, state}
  end

  def handle_info({:worker_reply, pid, result}, state) do
    {:noreply, handle_worker_reply(pid, result, state)}
  end

  def handle_info({:DOWN, _ref, :process, _pid, :normal}, state) do
    {:noreply, state}
  end

  def handle_info(:timeout, state) do
    Logger.info("[Miner] Mining was resumed by default")
    {:noreply, mining(%{state |
                        miner_state: :running,
                        block_candidate: candidate()})}
  end

  def handle_info(any, state) do
    Logger.info("[Miner] handle info any: #{inspect(any)}")
    {:noreply, state}
  end

  ## Private

  defp mining(%{miner_state: :running, job: job} = state)
  when job != {} do
    Logger.error("[Miner] Miner is still working")
    state
  end
  defp mining(%{miner_state: :running, block_candidate: nil} = state) do
    mining(%{state | block_candidate: candidate()})
  end
  defp mining(%{miner_state: :running, block_candidate: cblock} = state) do
    cheader = %{cblock.header | nonce: next_nonce(cblock.header.nonce)}
    cblock  = %{cblock | header: cheader}
    work = fn() -> Cuckoo.generate(cheader) end
    start_worker(work, %{state | block_candidate: cblock})
  end

  defp mining(%{miner_state: :idle, job: []} = state), do: state
  defp mining(%{miner_state: :idle} = state), do: stop_worker(state)

  defp start_worker(work, state) do
    server = self()
  {pid, ref} = spawn_monitor(fn() ->
      send(server, {:worker_reply, self(), work.()})
    end)

  %{state | job: {pid, ref}}
  end

  defp stop_worker(%{job: {}} = state), do: state
  defp stop_worker(%{job: job} = state) do
    %{state | job: cleanup_after_worker(job)}
  end

  defp cleanup_after_worker({pid, ref}) do
    Process.demonitor(ref, [:flush])
    Process.exit(pid, :shutdown)
    {}
  end

  defp handle_worker_reply(_pid, reply, %{job: job} = state) do
    worker_reply(reply, %{state | job: cleanup_after_worker(job)})
  end

  defp worker_reply({:error, :no_solution}, state), do: mining(state)

  defp worker_reply(%{} = miner_header, %{block_candidate: cblock} = state) do
    Logger.info(
      fn ->
        "Mined block ##{cblock.header.height}, difficulty target #{cblock.header.difficulty_target}, nonce #{
        cblock.header.nonce
        }" end
    )
    cblock = %{cblock | header: miner_header}
    Chain.add_block(cblock)
    mining(%{state | block_candidate: nil})
  end

  @spec candidate() :: {:block_found, integer} | {:no_block_found, integer} | {:error, binary}
  def candidate() do
    top_block = Chain.top_block()
    top_block_hash = BlockValidation.block_header_hash(top_block.header)
    chain_state = Chain.chain_state(top_block_hash)

    try do
      blocks_for_difficulty_calculation = Chain.get_blocks(top_block_hash, Difficulty.get_number_of_blocks())
      difficulty = Difficulty.calculate_next_difficulty(blocks_for_difficulty_calculation)

      txs_list = Map.values(Pool.get_pool())
      ordered_txs_list = Enum.sort(txs_list, fn (tx1, tx2) -> tx1.data.nonce < tx2.data.nonce end)
      valid_txs_by_chainstate = BlockValidation.filter_invalid_transactions_chainstate(ordered_txs_list, chain_state, top_block.header.height + 1)
      valid_txs_by_fee = filter_transactions_by_fee(valid_txs_by_chainstate)

      {_, pubkey} = Keys.pubkey()

      total_fees = calculate_total_fees(valid_txs_by_fee)
      valid_txs = [get_coinbase_transaction(pubkey, total_fees,
                      top_block.header.height + 1 +
                      Application.get_env(:aecore, :tx_data)[:lock_time_coinbase]) |
                   valid_txs_by_fee]

<<<<<<< HEAD
      new_chain_state = ChainState.calculate_and_validate_chain_state!(valid_txs, chain_state, top_block.header.height + 1)
      chain_state_hash = ChainState.calculate_chain_state_hash(new_chain_state)

      root_hash = BlockValidation.calculate_root_hash(valid_txs)

      top_block_hash = BlockValidation.block_header_hash(top_block.header)

      unmined_header =
        Header.create(
          top_block.header.height + 1,
          top_block_hash,
          root_hash,
          chain_state_hash,
          difficulty,
          0,
          #start from nonce 0, will be incremented in mining
          Block.current_block_version()
        )
      %Block{header: unmined_header, txs: valid_txs}
=======
      new_block = create_block(top_block, chain_state, difficulty, [])
      new_block_size_bytes = new_block |> :erlang.term_to_binary() |> :erlang.byte_size()
      valid_txs_by_block_size =
        filter_transactions_by_block_size(valid_txs, new_block_size_bytes,
          Application.get_env(:aecore, :block)[:max_block_size_bytes])

      total_fees = calculate_total_fees(valid_txs_by_block_size)
      valid_txs =
        List.replace_at(valid_txs_by_block_size, 0,
          get_coinbase_transaction(pubkey, total_fees,
                      top_block.header.height + 1 +
                      Application.get_env(:aecore, :tx_data)[:lock_time_coinbase]))

      create_block(top_block, chain_state, difficulty, valid_txs)
>>>>>>> 2c6e6c71
    catch
      message ->
        Logger.error(fn -> "Failed to mine block: #{Kernel.inspect(message)}" end)
      {:error, message}
    end
  end

  def calculate_total_fees(txs) do
    List.foldl(txs, 0, fn (tx, acc) ->
        acc + tx.data.fee
    end)
  end

  def get_coinbase_transaction(to_acc, total_fees, lock_time_block) do
    tx_data = %SpendTx{
      from_acc: nil,
      to_acc: to_acc,
      value: @coinbase_transaction_value + total_fees,
      nonce: 0,
      fee: 0,
      lock_time_block: lock_time_block
    }
    %SignedTx{data: tx_data, signature: nil}
  end

  ## Internal

  defp filter_transactions_by_fee(txs) do
    miners_fee_bytes_per_token = Application.get_env(:aecore, :tx_data)[:miner_fee_bytes_per_token]
    Enum.filter(txs, fn(tx) ->
      tx_size_bytes = Pool.get_tx_size_bytes(tx)
      tx.data.fee >= Float.floor(tx_size_bytes / miners_fee_bytes_per_token)
    end)
  end

  defp filter_transactions_by_block_size(txs, current_block_size_bytes, max_block_size_bytes) do
    first_tx_size_bytes = txs |> Enum.at(0) |> Pool.get_tx_size_bytes()

    filter_transactions_by_block_size(txs, 0, Enum.count(txs), [],
      current_block_size_bytes, first_tx_size_bytes, max_block_size_bytes)
  end

  # Filters transactions by current block size in bytes by
  # given max block size in bytes, recursively.
  #
  # `txs` - array of transactions to be filtered
  # `current_tx_index` - index in the array of txs of the current transaction we are checking
  # `txs_count` - size of txs array
  # `filtered_txs` - selected transactions for the new block; stored in reverse order
  # `current_block_size_bytes` - stores the initial block size + filtered_txs (in bytes)
  # `next_tx_size_bytes` - size of the next transaction to be included
  # `max_block_size_bytes`
  #
  # Returns `filtered_txs` upon reaching the end of the txs array
  # or upon reaching a transaction that would make the new block's size
  # bigger than the max block size. Calls itself otherwise.
  defp filter_transactions_by_block_size(txs, current_tx_index, txs_count, filtered_txs,
    current_block_size_bytes, next_tx_size_bytes, max_block_size_bytes) do

    current_tx = Enum.at(txs, current_tx_index)

    # If the function is called, then we know the current transaction won't
    # make the new block's size bigger than max block size, so we add it
    # to filtered_txs and proceed to check the size of the block with the
    # next transaction, if there is one.
    new_filtered_txs = [current_tx | filtered_txs]
    next_tx_index = current_tx_index + 1
    if next_tx_index == txs_count do
      Enum.reverse(new_filtered_txs)
    else
      next_tx = Enum.at(txs, next_tx_index)
      new_next_tx_size_bytes = Pool.get_tx_size_bytes(next_tx)
      new_current_block_size_bytes = current_block_size_bytes + next_tx_size_bytes

      if new_current_block_size_bytes + new_next_tx_size_bytes > max_block_size_bytes do
        Enum.reverse(new_filtered_txs)
      else
        filter_transactions_by_block_size(txs, next_tx_index, txs_count, new_filtered_txs,
          new_current_block_size_bytes, new_next_tx_size_bytes, max_block_size_bytes)
      end
    end
  end

  defp create_block(top_block, chain_state, difficulty, valid_txs) do
    root_hash = BlockValidation.calculate_root_hash(valid_txs)

    new_chain_state =
      ChainState.calculate_and_validate_chain_state!(valid_txs, chain_state, top_block.header.height + 1)
    chain_state_hash = ChainState.calculate_chain_state_hash(new_chain_state)

    top_block_hash = BlockValidation.block_header_hash(top_block.header)

    unmined_header =
      Header.create(
        top_block.header.height + 1,
        top_block_hash,
        root_hash,
        chain_state_hash,
        difficulty,
        0,
        #start from nonce 0, will be incremented in mining
        Block.current_block_version()
      )
    %Block{header: unmined_header, txs: valid_txs}
  end

  def coinbase_transaction_value, do: @coinbase_transaction_value

  def next_nonce(@mersenne_prime), do: 0
  def next_nonce(nonce), do:  nonce + 1

end<|MERGE_RESOLUTION|>--- conflicted
+++ resolved
@@ -17,7 +17,6 @@
   alias Aecore.Structures.SignedTx
   alias Aecore.Chain.ChainState
   alias Aecore.Txs.Pool.Worker, as: Pool
-  alias Aeutil.Bits
   alias Aecore.Peers.Worker, as: Peers
 
   require Logger
@@ -227,27 +226,6 @@
                       Application.get_env(:aecore, :tx_data)[:lock_time_coinbase]) |
                    valid_txs_by_fee]
 
-<<<<<<< HEAD
-      new_chain_state = ChainState.calculate_and_validate_chain_state!(valid_txs, chain_state, top_block.header.height + 1)
-      chain_state_hash = ChainState.calculate_chain_state_hash(new_chain_state)
-
-      root_hash = BlockValidation.calculate_root_hash(valid_txs)
-
-      top_block_hash = BlockValidation.block_header_hash(top_block.header)
-
-      unmined_header =
-        Header.create(
-          top_block.header.height + 1,
-          top_block_hash,
-          root_hash,
-          chain_state_hash,
-          difficulty,
-          0,
-          #start from nonce 0, will be incremented in mining
-          Block.current_block_version()
-        )
-      %Block{header: unmined_header, txs: valid_txs}
-=======
       new_block = create_block(top_block, chain_state, difficulty, [])
       new_block_size_bytes = new_block |> :erlang.term_to_binary() |> :erlang.byte_size()
       valid_txs_by_block_size =
@@ -262,7 +240,6 @@
                       Application.get_env(:aecore, :tx_data)[:lock_time_coinbase]))
 
       create_block(top_block, chain_state, difficulty, valid_txs)
->>>>>>> 2c6e6c71
     catch
       message ->
         Logger.error(fn -> "Failed to mine block: #{Kernel.inspect(message)}" end)

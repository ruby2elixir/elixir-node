--- conflicted
+++ resolved
@@ -43,13 +43,4 @@
         end
     end
   end
-<<<<<<< HEAD
-
-  # TODO: this should be renamed or removed
-  @spec generate(:cuckoo, binary(), non_neg_integer()) :: boolean()
-  def generate(:cuckoo, data, target) do
-    verify(data, target)
-  end
-=======
->>>>>>> f9c079f1
 end
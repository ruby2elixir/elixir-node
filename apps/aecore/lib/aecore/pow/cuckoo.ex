--- conflicted
+++ resolved
@@ -14,35 +14,14 @@
   alias Aecore.Structures.Header
   alias Aecore.Pow.Hashcash
 
-<<<<<<< HEAD
   @mersenne_prime 2147483647
 
-=======
-  @trims 7
-  @threads 5
-  @mersenne_prime 2_147_483_647
-
-  @on_load {:init, 0}
-
-  def init do
-    path = Application.get_env(:aecore, :pow)[:nif_path]
-    :ok  = :erlang.load_nif(path, 0)
-  end
-
->>>>>>> b66a7df1
   @doc """
   Proof of Work verification (with difficulty check)
   """
   @spec verify(map()) :: boolean()
-<<<<<<< HEAD
   def verify(%Header{difficulty_target: difficulty,
                      pow_evidence: soln}=header) do
-=======
-  def verify(%Header{nonce: nonce,
-                     difficulty_target: difficulty,
-                     pow_evidence: soln} = header) do
-    hash = hash_header(%{header | pow_evidence: nil})
->>>>>>> b66a7df1
     case test_target(soln, difficulty) do
       true  -> process(:verify, header)
       false -> false
@@ -53,23 +32,7 @@
   Find a nonce
   """
   @spec generate(map()) :: {:ok, map()}
-<<<<<<< HEAD
-  def generate(%{}=header) do
-    process(:generate, header)
-=======
-  def generate(%{} = header) do
-    generate_process(header, hash_header(header))
-  end
-
-  def generate_process(header, hash) do
-    case generate_single(hash, header.nonce, @trims, @threads) do
-      {:error, :no_solutions} ->
-        generate(%{header | nonce: next_nonce(header.nonce)})
-      {:ok, soln} ->
-        test_target(%{header | pow_evidence: soln})
-    end
->>>>>>> b66a7df1
-  end
+  def generate(%{}=header), do: process(:generate, header)
 
   ###=============================================================================
   ### Internal functions
@@ -162,14 +125,13 @@
     ["export ", ldpathvar, "=../lib:$", ldpathvar, "; "]
   end
 
-<<<<<<< HEAD
   defp wait_for_result() do
     receive do
       {:stdout, os_pid, msg} ->
-        Exexec.stop(os_pid)
+        #Exexec.stop(os_pid)
         {:ok, msg}
       {:stderr, os_pid, msg} ->
-        Exexec.stop(os_pid)
+        #Exexec.stop(os_pid)
         Logger.info("[Cuckoo] stderr: #{inspect(msg)}")
         {:error, :miner_was_stopped}
       any ->
@@ -216,24 +178,6 @@
         end
       {:error, error} ->
         {:error, %{builder | error: error} }
-=======
-  ## Proof of Work generation, a single attempt.
-  ## We are making call to a nif and the return is
-  ## {:ok, solution :: list()} | {:error, :no_solutions}
-  ## When your NIF is loaded, it will override this function.
-  defp generate_single(_header, _nonce, _trims, _theards) do
-    :nif_library_not_loaded
-  end
-
-  defp test_target(%{pow_evidence: soln, difficulty_target: target} = header) do
-    case test_target(soln, target) do
-      true  ->
-        {:ok, header}
-      false ->
-        generate(%{header |
-                   nonce: next_nonce(header.nonce),
-                   pow_evidence: nil})
->>>>>>> b66a7df1
     end
   end
 

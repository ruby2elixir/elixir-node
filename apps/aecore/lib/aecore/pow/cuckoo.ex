--- conflicted
+++ resolved
@@ -150,11 +150,7 @@
         solution =
         for e <- String.split(solution, " "), do: String.to_integer(Base.encode16(e))
         {:ok, {:generated, solution}}
-<<<<<<< HEAD
-      any ->
-=======
       _ ->
->>>>>>> 8e72ab4a
         {:error, :no_solution}
     end
   end

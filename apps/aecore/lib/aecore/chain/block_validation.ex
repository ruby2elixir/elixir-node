--- conflicted
+++ resolved
@@ -61,7 +61,6 @@
   def single_validate_block!(block) do
     coinbase_transactions_sum = sum_coinbase_transactions(block)
     total_fees = Miner.calculate_total_fees(block.txs)
-<<<<<<< HEAD
     block_size_bytes = block |> :erlang.term_to_binary() |> :erlang.byte_size()
     server = self()
     work = fn -> Cuckoo.verify(block.header) end
@@ -74,10 +73,9 @@
       receive do
         {:worker_reply, _from, verified?} -> verified?
       end
-=======
+
     block_txs_count = length(block.txs)
     max_txs_for_block = Application.get_env(:aecore, :tx_data)[:max_txs_per_block]
->>>>>>> 2269798a
 
     cond do
       block.header.txs_hash != calculate_txs_hash(block.txs) ->

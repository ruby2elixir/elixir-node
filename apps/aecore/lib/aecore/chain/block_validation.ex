defmodule Aecore.Chain.BlockValidation do
  @moduledoc """
  Contains functions used to validate data inside of the block structure
  """

  alias Aecore.Pow.Cuckoo
  alias Aecore.Miner.Worker, as: Miner
  alias Aecore.Chain.Block
  alias Aecore.Chain.Header
  alias Aecore.Tx.SignedTx
  alias Aecore.Account.Tx.SpendTx
  alias Aecore.Chain.Chainstate
  alias Aecore.Chain.Difficulty
  alias Aeutil.Serialization

  @time_validation_future_limit_ms 30 * 60 * 1000

  @spec calculate_and_validate_block(
          Block.t(),
          Block.t(),
          Chainstate.account_chainstate(),
          list(Block.t())
        ) :: {:ok, Chainstate.chainstate()} | {:error, String.t()}
  def calculate_and_validate_block(
        new_block,
        previous_block,
        old_chain_state,
        blocks_for_target_calculation
      ) do
<<<<<<< HEAD
    is_genesis = new_block == Block.genesis_block() && previous_block == nil

    case single_validate_block(new_block) do
      :ok ->
        new_chain_state =
          Chainstate.calculate_and_validate_chain_state(
            new_block.txs,
            old_chain_state,
            new_block.header.height
          )
=======
    single_validate_block!(new_block)
    is_genesis = new_block == Block.genesis_block() && previous_block == nil
>>>>>>> 03880f4a

        root_hash = Chainstate.calculate_root_hash(new_chain_state)

        server = self()
        work = fn -> Cuckoo.verify(new_block.header) end

<<<<<<< HEAD
        spawn(fn ->
          send(server, {:worker_reply, self(), work.()})
        end)

        is_target_met =
          receive do
            {:worker_reply, _from, verified?} -> verified?
          end

        target =
          Difficulty.calculate_next_difficulty(
            new_block.header.time,
            blocks_for_target_calculation
          )

        cond do
          # do not check previous block height for genesis block, there is none
          !(is_genesis || check_correct_height?(new_block, previous_block)) ->
            {:error, "#{__MODULE__}: Incorrect height"}
=======
    target =
      Difficulty.calculate_next_difficulty(
        new_block.header.time,
        blocks_for_target_calculation
      )
>>>>>>> 03880f4a

          !valid_header_time?(new_block) ->
            {:error, "#{__MODULE__}: Invalid header time"}

          !is_target_met ->
            {:error, "#{__MODULE__}: Header hash doesnt meet the target"}

<<<<<<< HEAD
          new_block.header.root_hash != root_hash ->
            {:error, "#{__MODULE__}: Root hash not matching"}

          target != new_block.header.target ->
            {:error, "#{__MODULE__}: Invalid block target"}

          true ->
            {:ok, new_chain_state}
        end
=======
      new_block.header.root_hash != root_hash ->
        throw({:error, "Root hash not matching"})

      target != new_block.header.target ->
        throw({:error, "Invalid block target"})
>>>>>>> 03880f4a

      err ->
        err
    end
  end

  @spec single_validate_block(Block.t()) :: :ok | {:error, String.t()}
  def single_validate_block(block) do
    coinbase_transactions_sum = sum_coinbase_transactions(block)
    total_fees = Miner.calculate_total_fees(block.txs)
    server = self()
    work = fn -> Cuckoo.verify(block.header) end

    spawn(fn ->
      send(server, {:worker_reply, self(), work.()})
    end)

    is_target_met =
      receive do
        {:worker_reply, _from, verified?} -> verified?
      end

    block_txs_count = length(block.txs)
    max_txs_for_block = Application.get_env(:aecore, :tx_data)[:max_txs_per_block]

    cond do
      block.header.txs_hash != calculate_txs_hash(block.txs) ->
        {:error, "#{__MODULE__}: Root hash of transactions does not match the one in header"}

      !(block |> validate_block_transactions() |> Enum.all?()) ->
        {:error, "#{__MODULE__}: One or more transactions not valid"}

      coinbase_transactions_sum > Miner.coinbase_transaction_amount() + total_fees ->
        {:error, "#{__MODULE__}: Sum of coinbase transactions amounts exceeds
             the maximum coinbase transactions amount"}

      block.header.version != Block.current_block_version() ->
        {:error, "#{__MODULE__}: Invalid block version"}

      block_txs_count > max_txs_for_block ->
        {:error, "#{__MODULE__}: Too many transactions"}

      !valid_header_time?(block) ->
        throw({:error, "Invalid header time"})

      !is_target_met ->
        throw({:error, "Header hash doesnt meet the target"})

      true ->
        :ok
    end
  end

  @spec block_header_hash(Header.t()) :: binary()
  def block_header_hash(%Header{} = header) do
    block_header_bin = Serialization.pack_binary(header)
    :crypto.hash(:sha256, block_header_bin)
  end

  @spec validate_block_transactions(Block.t()) :: list(boolean())
  def validate_block_transactions(block) do
    block.txs
    |> Enum.map(fn tx ->
      SignedTx.is_coinbase?(tx) || :ok == SignedTx.validate(tx)
    end)
  end

  @spec calculate_txs_hash(list(SignedTx.t())) :: binary()
  def calculate_txs_hash(txs) when txs == [] do
    <<0::256>>
  end

  @spec calculate_txs_hash(list(SignedTx.t())) :: binary()
  def calculate_txs_hash(txs) do
    txs
    |> build_merkle_tree()
    |> :gb_merkle_trees.root_hash()
  end

  @spec build_merkle_tree(list(SignedTx.t())) :: tuple()
  def build_merkle_tree(txs) do
    if Enum.empty?(txs) do
      <<0::256>>
    else
      merkle_tree =
        for transaction <- txs do
          transaction_data_bin = Serialization.pack_binary(transaction.data)
          {:crypto.hash(:sha256, transaction_data_bin), transaction_data_bin}
        end

      merkle_tree
      |> List.foldl(:gb_merkle_trees.empty(), fn node, merkle_tree ->
        :gb_merkle_trees.enter(elem(node, 0), elem(node, 1), merkle_tree)
      end)
    end
  end

  @spec sum_coinbase_transactions(Block.t()) :: non_neg_integer()
  defp sum_coinbase_transactions(block) do
    txs_list_only_spend_txs =
      Enum.filter(block.txs, fn tx ->
        match?(%SpendTx{}, tx.data)
      end)

    txs_list_only_spend_txs
    |> Enum.map(fn tx ->
      if SignedTx.is_coinbase?(tx) do
        tx.data.payload.amount
      else
        0
      end
    end)
    |> Enum.sum()
  end

  @spec check_correct_height?(Block.t(), Block.t()) :: boolean()
  defp check_correct_height?(new_block, previous_block) do
    previous_block.header.height + 1 == new_block.header.height
  end

  @spec valid_header_time?(Block.t()) :: boolean()
  defp valid_header_time?(%Block{header: new_block_header}) do
    new_block_header.time < System.system_time(:milliseconds) + @time_validation_future_limit_ms
  end
end<|MERGE_RESOLUTION|>--- conflicted
+++ resolved
@@ -27,7 +27,6 @@
         old_chain_state,
         blocks_for_target_calculation
       ) do
-<<<<<<< HEAD
     is_genesis = new_block == Block.genesis_block() && previous_block == nil
 
     case single_validate_block(new_block) do
@@ -38,17 +37,12 @@
             old_chain_state,
             new_block.header.height
           )
-=======
-    single_validate_block!(new_block)
-    is_genesis = new_block == Block.genesis_block() && previous_block == nil
->>>>>>> 03880f4a
 
         root_hash = Chainstate.calculate_root_hash(new_chain_state)
 
         server = self()
         work = fn -> Cuckoo.verify(new_block.header) end
 
-<<<<<<< HEAD
         spawn(fn ->
           send(server, {:worker_reply, self(), work.()})
         end)
@@ -68,13 +62,6 @@
           # do not check previous block height for genesis block, there is none
           !(is_genesis || check_correct_height?(new_block, previous_block)) ->
             {:error, "#{__MODULE__}: Incorrect height"}
-=======
-    target =
-      Difficulty.calculate_next_difficulty(
-        new_block.header.time,
-        blocks_for_target_calculation
-      )
->>>>>>> 03880f4a
 
           !valid_header_time?(new_block) ->
             {:error, "#{__MODULE__}: Invalid header time"}
@@ -82,7 +69,6 @@
           !is_target_met ->
             {:error, "#{__MODULE__}: Header hash doesnt meet the target"}
 
-<<<<<<< HEAD
           new_block.header.root_hash != root_hash ->
             {:error, "#{__MODULE__}: Root hash not matching"}
 
@@ -92,13 +78,6 @@
           true ->
             {:ok, new_chain_state}
         end
-=======
-      new_block.header.root_hash != root_hash ->
-        throw({:error, "Root hash not matching"})
-
-      target != new_block.header.target ->
-        throw({:error, "Invalid block target"})
->>>>>>> 03880f4a
 
       err ->
         err

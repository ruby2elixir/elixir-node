--- conflicted
+++ resolved
@@ -5,12 +5,7 @@
   alias Aecore.Structures.Header
   alias Aecore.Structures.SignedTx
   alias Aecore.Structures.SpendTx
-<<<<<<< HEAD
-  alias Aecore.Chain.ChainState
-=======
   alias Aecore.Structures.Chainstate
-  alias Aecore.Chain.Worker, as: Chain
->>>>>>> a205d602
   alias Aecore.Chain.Difficulty
   alias Aeutil.Serialization
 

--- conflicted
+++ resolved
@@ -18,14 +18,8 @@
           Block.t(),
           Chainstate.account_chainstate(),
           list(Block.t())
-<<<<<<< HEAD
-        ) :: {:ok, ChainState.chainstate()} | {:error, String.t()}
+        ) :: {:ok, Chainstate.chainstate()} | {:error, String.t()}
   def calculate_and_validate_block(
-=======
-        ) :: {:error, term()} | :ok
-
-  def calculate_and_validate_block!(
->>>>>>> a205d602
         new_block,
         previous_block,
         old_chain_state,
@@ -36,27 +30,16 @@
     case single_validate_block(new_block) do
       :ok ->
         new_chain_state =
-          ChainState.calculate_and_validate_chain_state(
+          Chainstate.calculate_and_validate_chain_state(
             new_block.txs,
             old_chain_state,
             new_block.header.height
           )
 
-<<<<<<< HEAD
-        root_hash = ChainState.calculate_root_hash(new_chain_state)
+        root_hash = Chainstate.calculate_root_hash(new_chain_state)
 
         server = self()
         work = fn -> Cuckoo.verify(new_block.header) end
-=======
-    new_chain_state =
-      Chainstate.calculate_and_validate_chain_state!(
-        new_block.txs,
-        old_chain_state,
-        new_block.header.height
-      )
-
-    root_hash = Chainstate.calculate_root_hash(new_chain_state)
->>>>>>> a205d602
 
         spawn(fn ->
           send(server, {:worker_reply, self(), work.()})

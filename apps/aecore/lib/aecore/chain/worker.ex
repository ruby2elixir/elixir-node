defmodule Aecore.Chain.Worker do
  @moduledoc """
  Module for working with chain
  """

  use GenServer

  alias Aecore.Structures.Block
<<<<<<< HEAD
  alias Aecore.Structures.SignedTx
  alias Aecore.Structures.SpendTx
  alias Aecore.Structures.ContractProposalTxData
  alias Aecore.Structures.ContractCallTxData
=======
  alias Aecore.Structures.Header
>>>>>>> d2be94ae
  alias Aecore.Chain.ChainState
  alias Aecore.Txs.Pool.Worker, as: Pool
  alias Aecore.Chain.BlockValidation
  alias Aecore.Peers.Worker, as: Peers
  alias Aecore.Persistence.Worker, as: Persistence
  alias Aecore.Chain.Difficulty
  alias Aecore.Keys.Worker, as: Keys
  alias Aehttpserver.Web.Notify
  alias Aeutil.Serialization
  alias Aeutil.Bits

  require Logger

  @typep txs_index :: %{binary() => [{binary(), binary()}]}

  def start_link(_args) do
    GenServer.start_link(__MODULE__, {}, name: __MODULE__)
  end

  def init(_) do
    genesis_block_hash = BlockValidation.block_header_hash(Block.genesis_block().header)
    genesis_block_map = %{genesis_block_hash => Block.genesis_block()}
    genesis_chain_state = ChainState.calculate_and_validate_chain_state!(Block.genesis_block().txs, %{}, 0)
    chain_states = %{genesis_block_hash => genesis_chain_state}
    txs_index = calculate_block_acc_txs_info(Block.genesis_block())
    proposed_contracts = generate_proposed_contracts_map(Block.genesis_block())
    {:ok, %{blocks_map: genesis_block_map,
            chain_states: chain_states,
            txs_index: txs_index,
            proposed_contracts: proposed_contracts,
            top_hash: genesis_block_hash,
            top_height: 0}}
  end

  @spec top_block() :: Block.t()
  def top_block() do
    GenServer.call(__MODULE__, :top_block)
  end

  @spec top_block_chain_state() :: tuple()
  def top_block_chain_state() do
    GenServer.call(__MODULE__, :top_block_chain_state)
  end

  @spec top_block_hash() :: binary()
  def top_block_hash() do
    GenServer.call(__MODULE__, :top_block_hash)
  end

  @spec top_height() :: integer()
  def top_height() do
    GenServer.call(__MODULE__, :top_height)
  end

  @spec get_block_by_bech32_hash(String.t()) :: Block.t()
  def get_block_by_bech32_hash(hash) do
    decoded_hash = Bits.bech32_decode(hash)
    GenServer.call(__MODULE__, {:get_block_from_memory_unsafe, decoded_hash})
  end

  @spec get_block(binary()) :: Block.t()
  def get_block(block_hash) do
    ## At first we are making attempt to get the block from the chain state.
    ## If there is no such block then we check into the db.
    block = case (GenServer.call(__MODULE__, {:get_block_from_memory_unsafe, block_hash})) do
      {:error, _} ->
        case Persistence.get_block_by_hash(block_hash) do
          {:ok, block} -> block
          _ -> nil
        end
      block ->
        block
    end


    if block != nil do
      block
    else
      {:error, "Block not found"}
    end
  end

  @spec has_block?(binary()) :: boolean()
  def has_block?(hash) do
    case get_block(hash) do
      {:error, _} -> false
      block -> true
    end
  end

  @spec get_blocks(binary(), integer()) :: list(Block.t())
  def get_blocks(start_block_hash, count) do
    Enum.reverse(get_blocks([], start_block_hash, nil, count))
  end

  @spec get_blocks(binary(), binary(), integer()) :: list(Block.t())
  def get_blocks(start_block_hash, final_block_hash, count) do
    Enum.reverse(get_blocks([], start_block_hash, final_block_hash, count))
  end

  @spec add_block(Block.t()) :: :ok | {:error, binary()}
  def add_block(%Block{} = block) do
    prev_block = get_block(block.header.prev_hash) #TODO: catch error
    prev_block_chain_state = chain_state(block.header.prev_hash)

    blocks_for_difficulty_calculation = get_blocks(block.header.prev_hash, Difficulty.get_number_of_blocks())
    new_chain_state = BlockValidation.calculate_and_validate_block!(
      block, prev_block, prev_block_chain_state, blocks_for_difficulty_calculation)

    add_validated_block(block, new_chain_state)
  end

  @spec add_validated_block(Block.t(), ChainState.account_chainstate()) :: :ok
  defp add_validated_block(%Block{} = block, chain_state) do
    GenServer.call(__MODULE__, {:add_validated_block, block, chain_state})
  end

  @spec chain_state(binary()) :: ChainState.account_chainstate()
  def chain_state(block_hash) do
    GenServer.call(__MODULE__, {:chain_state, block_hash})
  end

  @spec txs_index() :: txs_index()
  def txs_index() do
    GenServer.call(__MODULE__, :txs_index)
  end

  @spec proposed_contracts() :: %{binary() => ContractProposalTxData.t()}
  def proposed_contracts() do
    GenServer.call(__MODULE__, :proposed_contracts)
  end

  @spec lowest_valid_nonce() :: integer()
  def lowest_valid_nonce() do
    GenServer.call(__MODULE__, :lowest_valid_nonce)
  end

  @spec chain_state() :: ChainState.account_chainstate()
  def chain_state() do
    top_block_chain_state()
  end

  @spec longest_blocks_chain() :: list(Block.t())
  def longest_blocks_chain() do
    get_blocks(top_block_hash(), top_height() + 1)
  end

  ## Server side

  def handle_call(:current_state, _from, state) do
    {:reply, state, state}
  end

  def handle_call(:top_block, _from, %{blocks_map: blocks_map, top_hash: top_hash} = state) do
    {:reply, blocks_map[top_hash], state}
  end

  def handle_call(:top_block_hash,  _from, %{top_hash: top_hash} = state) do
    {:reply, top_hash, state}
  end

  def handle_call(:top_block_chain_state, _from, %{chain_states: chain_states, top_hash: top_hash} = state) do
    {:reply, chain_states[top_hash], state}
  end

  def handle_call(:top_height, _from, %{top_height: top_height} = state) do
    {:reply, top_height, state}
  end

  def handle_call({:get_block_from_memory_unsafe, block_hash}, _from, %{blocks_map: blocks_map} = state) do
    block = blocks_map[block_hash]

    if block != nil do
      {:reply, block, state}
    else
      {:reply, {:error, "Block not found"}, state}
    end
  end

  def handle_call({:add_validated_block, %Block{} = new_block, new_chain_state},
                  _from,
                  %{blocks_map: blocks_map, chain_states: chain_states,
                    txs_index: txs_index, proposed_contracts: proposed_contracts,
                    top_height: top_height} = state) do
    process_contract_calls(new_block, proposed_contracts)

    new_block_txs_index = calculate_block_acc_txs_info(new_block)
    new_txs_index = update_txs_index(txs_index, new_block_txs_index)

    new_block_proposed_contracts = generate_proposed_contracts_map(new_block)
    new_proposed_contracts = Map.merge(new_block_proposed_contracts, proposed_contracts)

    Enum.each(new_block.txs, fn(tx) -> Pool.remove_transaction(tx) end)
    new_block_hash = BlockValidation.block_header_hash(new_block.header)

    updated_blocks_map  = Map.put(blocks_map, new_block_hash, new_block)
    hundred_blocks_map  = discard_blocks_from_memory(updated_blocks_map)

    updated_chain_states = Map.put(chain_states, new_block_hash, new_chain_state)

    total_tokens = ChainState.calculate_total_tokens(new_chain_state)
    Logger.info(fn ->
      "Added block ##{new_block.header.height} with hash #{Header.bech32_encode(new_block_hash)}, total tokens: #{inspect(total_tokens)}"
    end)

    state_update1 = %{state | blocks_map: hundred_blocks_map,
                              chain_states: updated_chain_states,
                              txs_index: new_txs_index,
                              proposed_contracts: new_proposed_contracts}
    if top_height < new_block.header.height do
      Persistence.batch_write(%{:chain_state => new_chain_state,
                                :block => %{new_block_hash => new_block},
                                :latest_block_info => %{"top_hash" => new_block_hash,
                                                        "top_height" => new_block.header.height}})


      ## We send the block to others only if it extends the longest chain
      Peers.broadcast_block(new_block)
      # Broadcasting notifications for new block added to chain and new mined transaction
      Notify.broadcast_new_block_added_to_chain_and_new_mined_tx(new_block)
      {:reply, :ok, %{state_update1 | top_hash: new_block_hash,
                                      top_height: new_block.header.height}}
    else
        Persistence.batch_write(%{:chain_state => new_chain_state,
                                  :block => %{new_block_hash => new_block}})
      {:reply, :ok, state_update1}
    end
  end

  def handle_call({:chain_state, block_hash}, _from, %{chain_states: chain_states} = state) do
    {:reply, chain_states[block_hash], state}
  end

  def handle_call(:txs_index, _from, %{txs_index: txs_index} = state) do
    {:reply, txs_index, state}
  end

  def handle_call(:proposed_contracts, _from, %{proposed_contracts: proposed_contracts} = state) do
    {:reply, proposed_contracts, state}
  end

  def handle_call(:lowest_valid_nonce, _from, %{chain_states: chain_states, top_hash: top_hash} = state) do
    {:ok, pubkey} = Keys.pubkey()
    chain_state = chain_states[top_hash]
    lowest_valid_nonce =
      if Map.has_key?(chain_state, pubkey) do
        chain_state[pubkey].nonce + 1
      else
        1
      end

    {:reply, lowest_valid_nonce, state}
  end

  def handle_info(:timeout, state) do
    {top_hash, top_height} =
      case Persistence.get_latest_block_height_and_hash() do
        :not_found -> {state.top_hash, state.top_height}
        {:ok, latest_block} -> {latest_block.hash, latest_block.height}
      end

    chain_states =
      case Persistence.get_all_accounts_chain_states() do
        chain_states when chain_states == %{} -> state.chain_states
        chain_states -> %{top_hash => chain_states}
      end

    blocks_map =
      case Persistence.get_blocks(number_of_blocks_in_memory()) do
        blocks_map when blocks_map == %{} -> state.blocks_map
        blocks_map -> blocks_map
      end

    {:noreply, %{state |
                 chain_states: chain_states,
                 blocks_map: blocks_map,
                 top_hash: top_hash,
                 top_height: top_height}}
  end


  defp discard_blocks_from_memory(block_map) do
    if map_size(block_map) > number_of_blocks_in_memory() do
      [genesis_block, {_, b} | sorted_blocks] =
        Enum.sort(block_map,
          fn({_, b1}, {_, b2}) ->
            b1.header.height < b2.header.height
          end)
      Logger.info("Block ##{b.header.height} has been removed from memory")
      Enum.into([genesis_block | sorted_blocks], %{})
    else
      block_map
    end
  end

  defp calculate_block_acc_txs_info(block) do
    block_hash = BlockValidation.block_header_hash(block.header)
    accounts =
      for tx <- block.txs do
        case tx.data do
          %SpendTx{} ->
            [tx.data.from_acc, tx.data.to_acc]
          %ContractProposalTxData{} ->
            tx.data.creator
          %ContractCallTxData{} ->
            tx.data.caller
        end
      end

    accounts_unique = accounts |> List.flatten() |> Enum.uniq() |> List.delete(nil)
    for account <- accounts_unique, into: %{} do
      acc_txs = Enum.filter(block.txs, fn(tx) ->
          case tx.data do
            %SpendTx{} ->
              tx.data.from_acc == account || tx.data.to_acc == account
            %ContractProposalTxData{} ->
              tx.data.creator == account
            %ContractCallTxData{} ->
              tx.data.caller == account
          end
        end)
      tx_hashes = Enum.map(acc_txs, fn(tx) ->
          tx_bin = Serialization.pack_binary(tx)
          :crypto.hash(:sha256, tx_bin)
        end)
      tx_tuples = Enum.map(tx_hashes, fn(hash) ->
          {block_hash, hash}
        end)
      {account, tx_tuples}
    end
  end

  defp update_txs_index(current_txs_index, new_block_txs_index) do
    Map.merge(current_txs_index, new_block_txs_index,
      fn(_, current_list, new_block_list) ->
        current_list ++ new_block_list
      end)
  end

  defp generate_proposed_contracts_map(block) do
    Enum.reduce(block.txs, %{}, fn(tx, acc) ->
        if(match?(%ContractProposalTxData{}, tx.data)) do
          Map.put(acc, SignedTx.hash_tx(tx), tx)
        else
          acc
        end
      end)
  end

  defp process_contract_calls(block, proposed_contracts) do
    Enum.each(block.txs, fn(tx) ->
      if(match?(%ContractCallTxData{}, tx.data)) do
        contract_proposal_tx = Map.get(proposed_contracts, tx.data.contract_proposal_tx_hash)
        complete_code = contract_proposal_tx.data.contract <> tx.data.contract_params
        Aernold.parse_string(complete_code)
      end
    end)
  end

  defp get_blocks(blocks_acc, next_block_hash, final_block_hash, count) do
    if next_block_hash != final_block_hash && count > 0 do
      case get_block(next_block_hash) do
        {:error, _} -> blocks_acc
        block ->
          updated_blocks_acc = [block | blocks_acc]
          prev_block_hash = block.header.prev_hash
          next_count = count - 1

          get_blocks(updated_blocks_acc, prev_block_hash, final_block_hash, next_count)
      end
    else
      blocks_acc
    end
  end

  defp number_of_blocks_in_memory() do
    Application.get_env(:aecore, :persistence)[:number_of_blocks_in_memory]
  end
end<|MERGE_RESOLUTION|>--- conflicted
+++ resolved
@@ -6,14 +6,10 @@
   use GenServer
 
   alias Aecore.Structures.Block
-<<<<<<< HEAD
-  alias Aecore.Structures.SignedTx
+  alias Aecore.Structures.Header
   alias Aecore.Structures.SpendTx
   alias Aecore.Structures.ContractProposalTxData
   alias Aecore.Structures.ContractCallTxData
-=======
-  alias Aecore.Structures.Header
->>>>>>> d2be94ae
   alias Aecore.Chain.ChainState
   alias Aecore.Txs.Pool.Worker, as: Pool
   alias Aecore.Chain.BlockValidation

--- conflicted
+++ resolved
@@ -10,12 +10,8 @@
   alias Aecore.Txs.Pool.Worker, as: Pool
   alias Aecore.Utils.Blockchain.BlockValidation
   alias Aecore.Peers.Worker, as: Peers
-<<<<<<< HEAD
   alias Aecore.Persistence.Worker, as: Persistence
-=======
-  alias Aecore.Utils.Persistence
   alias Aecore.Utils.Blockchain.Difficulty
->>>>>>> 45831a65
 
   use GenServer
 

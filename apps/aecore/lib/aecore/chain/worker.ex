defmodule Aecore.Chain.Worker do
  @moduledoc """
  Module for working with chain
  """

  use GenServer
  use Bitwise

  alias Aecore.Structures.Block
  alias Aecore.Structures.SpendTx
  alias Aecore.Structures.OracleRegistrationTx
  alias Aecore.Structures.OracleQueryTx
  alias Aecore.Structures.OracleResponseTx
  alias Aecore.Structures.OracleExtendTx
  alias Aecore.Structures.Header
  alias Aecore.Structures.SpendTx
  alias Aecore.Chain.ChainState
  alias Aecore.Txs.Pool.Worker, as: Pool
  alias Aecore.Chain.BlockValidation
  alias Aecore.Peers.Worker, as: Peers
  alias Aecore.Persistence.Worker, as: Persistence
  alias Aecore.Chain.Difficulty
  alias Aecore.Wallet.Worker, as: Wallet
  alias Aehttpserver.Web.Notify
  alias Aeutil.Serialization

  require Logger

  @type txs_index :: %{binary() => [{binary(), binary()}]}

  # upper limit for number of blocks is 2^max_refs
  @max_refs 30

  def start_link(_args) do
    GenServer.start_link(__MODULE__, {}, name: __MODULE__)
  end

  def init(_) do
    genesis_block_hash = BlockValidation.block_header_hash(Block.genesis_block().header)

    genesis_chain_state =
      ChainState.calculate_and_validate_chain_state!(
        Block.genesis_block().txs,
        build_chain_state(),
        0
      )

    blocks_data_map = %{
      genesis_block_hash => %{
        block: Block.genesis_block(),
        chain_state: genesis_chain_state,
        refs: []
      }
    }

    txs_index = calculate_block_acc_txs_info(Block.genesis_block())

    {:ok,
     %{
       blocks_data_map: blocks_data_map,
       txs_index: txs_index,
       top_hash: genesis_block_hash,
       top_height: 0
     }, 0}
  end

  def clear_state, do: GenServer.call(__MODULE__, :clear_state)

  @spec top_block() :: Block.t()
  def top_block do
    GenServer.call(__MODULE__, :top_block_info).block
  end

  @spec top_block_chain_state() :: ChainState.account_chainstate()
  def top_block_chain_state do
    GenServer.call(__MODULE__, :top_block_info).chain_state
  end

  @spec top_block_hash() :: binary()
  def top_block_hash do
    GenServer.call(__MODULE__, :top_block_hash)
  end

  @spec top_height() :: non_neg_integer()
  def top_height() do
    GenServer.call(__MODULE__, :top_height)
  end

<<<<<<< HEAD
  @spec get_header_by_base58_hash(String.t()) :: Header.t() | {:error, atom()}
  def get_header_by_base58_hash(hash) do
    try do
      decoded_hash = Header.base58c_decode(hash)
      get_header(decoded_hash)
    rescue
      _ ->
        {:error, :invalid_hash}
    end
  end

  @spec get_headers_by_base58_hash_backwards(String.t(), non_neg_integer()) ::
          list(Header.t()) | {:error, atom()}
  def get_headers_by_base58_hash_backwards(hash, count) do
    try do
      decoded_hash = Header.base58c_decode(hash)
      get_headers_backwards(decoded_hash, count)
    rescue
      _ ->
        {:error, :invalid_hash}
    end
  end

  @spec get_headers_by_base58_hash_forward(String.t(), non_neg_integer()) ::
          list(Header.t()) | {:error, atom()}
  def get_headers_by_base58_hash_forward(hash, count) do
    try do
      decoded_hash = Header.base58c_decode(hash)

      case get_header(decoded_hash) do
        {:error, :header_not_found} ->
          {:error, :header_not_found}

        starting_header ->
          get_headers_forward(starting_header, count)
      end
    rescue
      _ ->
        {:error, :invalid_hash}
    end
  end

  @spec get_block_by_base58_hash(String.t()) :: Block.t() | {:error, String.t()}
=======
  @spec lowest_valid_nonce() :: non_neg_integer()
  def lowest_valid_nonce() do
    GenServer.call(__MODULE__, :lowest_valid_nonce)
  end

  @spec get_block_by_base58_hash(String.t()) :: Block.t()
>>>>>>> 9d5744f5
  def get_block_by_base58_hash(hash) do
    try do
      decoded_hash = Header.base58c_decode(hash)
      get_block(decoded_hash)
    rescue
      _ ->
        {:error, :invalid_hash}
    end
  end

  @spec get_headers_backwards(binary(), non_neg_integer()) :: list(Header.t()) | {:error, atom()}
  def get_headers_backwards(hash, count) do
    get_headers_backwards([], hash, count)
  end

  @spec get_headers_forward(binary(), non_neg_integer()) :: list(Header.t()) | {:error, atom()}
  def get_headers_forward(starting_header, count) do
    get_headers_forward([], starting_header.height, count)
  end

  @spec get_header(binary()) :: Block.t() | {:error, atom()}
  def get_header(header_hash) do
    case GenServer.call(__MODULE__, {:get_block_info_from_memory_unsafe, header_hash}) do
      {:error, _reason} ->
        {:error, :header_not_found}

      %{block: nil} ->
        case Persistence.get_block_by_hash(header_hash) do
          {:ok, block} -> block.header
          _ -> {:error, :header_not_found}
        end

      block_info ->
        block_info.block.header
    end
  end

  @spec get_header_by_height(non_neg_integer()) :: Header.t() | {:error, atom()}
  def get_header_by_height(height) do
    case get_block_info_by_height(height, nil) do
      {:error, :chain_too_short} -> {:error, :chain_too_short}
      info -> info.block.header
    end
  end

  @spec get_block(binary()) :: Block.t() | {:error, String.t()}
  def get_block(header_hash) do
    ## At first we are making attempt to get the block from the chain state.
    ## If there is no such block then we check into the db.
    block =
      case GenServer.call(__MODULE__, {:get_block_info_from_memory_unsafe, header_hash}) do
        {:error, _} ->
          nil

        %{block: nil} ->
          case Persistence.get_block_by_hash(header_hash) do
            {:ok, block} -> block
            _ -> nil
          end

        block_info ->
          block_info.block
      end

    if block != nil do
      block
    else
      {:error, :block_not_found}
    end
  end

  @spec get_block_by_height(non_neg_integer(), binary() | nil) :: Block.t() | {:error, binary()}
  def get_block_by_height(height, chain_hash \\ nil) do
    case get_block_info_by_height(height, chain_hash) do
      {:error, _} = error -> error
      info -> info.block
    end
  end

  @spec has_block?(binary()) :: boolean()
  def has_block?(hash) do
    case get_block(hash) do
      {:error, _} -> false
      _block -> true
    end
  end

  @spec get_blocks(binary(), non_neg_integer()) :: list(Block.t())
  def get_blocks(start_block_hash, count) do
    Enum.reverse(get_blocks([], start_block_hash, nil, count))
  end

  @spec get_blocks(binary(), binary(), non_neg_integer()) :: list(Block.t())
  def get_blocks(start_block_hash, final_block_hash, count) do
    Enum.reverse(get_blocks([], start_block_hash, final_block_hash, count))
  end

  @spec get_block_by_height(non_neg_integer(), binary() | nil) ::
          ChainState.account_chainstate() | {:error, binary()}
  def get_chain_state_by_height(height, chain_hash \\ nil) do
    case get_block_info_by_height(height, chain_hash) do
      {:error, _} = error -> error
      %{chain_state: chain_state} -> chain_state
      _ -> {:error, "Chainstate was delated"}
    end
  end

  @spec add_block(Block.t()) :: :ok | {:error, binary()}
  def add_block(%Block{} = block) do
    prev_block = get_block(block.header.prev_hash)
    prev_block_chain_state = chain_state(block.header.prev_hash)

    blocks_for_difficulty_calculation =
      get_blocks(block.header.prev_hash, Difficulty.get_number_of_blocks())

    new_chain_state =
      BlockValidation.calculate_and_validate_block!(
        block,
        prev_block,
        prev_block_chain_state,
        blocks_for_difficulty_calculation
      )

    add_validated_block(block, new_chain_state)
  end

  @spec add_validated_block(Block.t(), ChainState.chainstate()) :: :ok
  defp add_validated_block(%Block{} = block, chain_state) do
    GenServer.call(__MODULE__, {:add_validated_block, block, chain_state})
  end

  @spec chain_state(binary()) :: ChainState.account_chainstate() | {:error, binary()}
  def chain_state(block_hash) do
    case GenServer.call(__MODULE__, {:get_block_info_from_memory_unsafe, block_hash}) do
      error = {:error, _} ->
        error

      %{chain_state: chain_state} ->
        chain_state

      _ ->
        {:error, "Chainstate was deleted"}
    end
  end

  @spec registered_oracles() :: Oracle.registered_oracles()
  def registered_oracles() do
    GenServer.call(__MODULE__, :registered_oracles)
  end

  @spec oracle_interaction_objects() :: Oracle.interaction_objects()
  def oracle_interaction_objects() do
    GenServer.call(__MODULE__, :oracle_interaction_objects)
  end

  @spec chain_state() :: %{:accounts => Chainstate.accounts(), :oracles => ChainState.oracles()}
  def chain_state() do
    top_block_chain_state()
  end

  @spec txs_index() :: txs_index()
  def txs_index do
    GenServer.call(__MODULE__, :txs_index)
  end

  @spec longest_blocks_chain() :: list(Block.t())
  def longest_blocks_chain do
    get_blocks(top_block_hash(), top_height() + 1)
  end

  ## Server side

  def handle_call(:clear_state, _from, _state) do
    {:ok, new_state, _} = init(:empty)
    {:reply, :ok, new_state}
  end

  def handle_call(:current_state, _from, state) do
    {:reply, state, state}
  end

  def handle_call(
        :top_block_info,
        _from,
        %{blocks_data_map: blocks_data_map, top_hash: top_hash} = state
      ) do
    {:reply, blocks_data_map[top_hash], state}
  end

  def handle_call(:top_block_hash, _from, %{top_hash: top_hash} = state) do
    {:reply, top_hash, state}
  end

  def handle_call(:top_height, _from, %{top_height: top_height} = state) do
    {:reply, top_height, state}
  end

  def handle_call(
        :lowest_valid_nonce,
        _from,
        %{blocks_data_map: blocks_data_map, top_hash: top_hash} = state
      ) do
    pubkey = Wallet.get_public_key()
    accounts = blocks_data_map[top_hash].chain_state.accounts

    lowest_valid_nonce =
      if Map.has_key?(accounts, pubkey) do
        accounts[pubkey].nonce + 1
      else
        1
      end

    {:reply, lowest_valid_nonce, state}
  end

  def handle_call(
        {:get_block_info_from_memory_unsafe, block_hash},
        _from,
        %{blocks_data_map: blocks_data_map} = state
      ) do
    block_info = blocks_data_map[block_hash]

    if block_info != nil do
      {:reply, block_info, state}
    else
      {:reply, {:error, "Block not found"}, state}
    end
  end

  def handle_call(
        {:add_validated_block, %Block{} = new_block, new_chain_state},
        _from,
        %{
          blocks_data_map: blocks_data_map,
          txs_index: txs_index,
          top_height: top_height
        } = state
      ) do
    new_block_txs_index = calculate_block_acc_txs_info(new_block)
    new_txs_index = update_txs_index(txs_index, new_block_txs_index)
    Enum.each(new_block.txs, fn tx -> Pool.remove_transaction(tx) end)
    new_block_hash = BlockValidation.block_header_hash(new_block.header)

    # refs_list is generated so it contains n-th prev blocks for n-s beeing a power of two.
    # So for chain A<-B<-C<-D<-E<-F<-G<-H. H refs will be [G,F,D,A].
    # This allows for log n findning of block with given height.
    new_refs =
      0..@max_refs
      |> Enum.reduce([new_block.header.prev_hash], fn i, [prev | _] = acc ->
        case Enum.at(blocks_data_map[prev].refs, i) do
          nil ->
            acc

          hash ->
            [hash | acc]
        end
      end)
      |> Enum.reverse()

    updated_blocks_data_map =
      Map.put(blocks_data_map, new_block_hash, %{
        block: new_block,
        chain_state: new_chain_state,
        refs: new_refs
      })

    hundred_blocks_data_map =
      remove_old_block_data_from_map(updated_blocks_data_map, new_block_hash)

    total_tokens = ChainState.calculate_total_tokens(new_chain_state)

    Logger.info(fn ->
      "Added block ##{new_block.header.height} with hash #{Header.base58c_encode(new_block_hash)}, total tokens: #{
        inspect(total_tokens)
      }"
    end)

    state_update = %{
      state
      | blocks_data_map: hundred_blocks_data_map,
        txs_index: new_txs_index
    }

    if top_height < new_block.header.height do
      Persistence.batch_write(%{
        :chain_state => %{:chain_state => new_chain_state},
        :block => %{new_block_hash => new_block},
        :latest_block_info => %{
          :top_hash => new_block_hash,
          :top_height => new_block.header.height
        },
        :block_info => %{new_block_hash => %{refs: new_refs}}
      })

      ## We send the block to others only if it extends the longest chain
      Peers.broadcast_block(new_block)

      # Broadcasting notifications for new block added to chain and new mined transaction
      Notify.broadcast_new_block_added_to_chain_and_new_mined_tx(new_block)

      {:reply, :ok,
       %{state_update | top_hash: new_block_hash, top_height: new_block.header.height}}
    else
      Persistence.batch_write(%{
        :chain_state => %{:chain_state => new_chain_state},
        :block => %{new_block_hash => new_block},
        :block_info => %{new_block_hash => %{refs: new_refs}}
      })

      {:reply, :ok, state_update}
    end
  end

  def handle_call(:txs_index, _from, %{txs_index: txs_index} = state) do
    {:reply, txs_index, state}
  end

  def handle_call(
        :registered_oracles,
        _from,
        %{blocks_data_map: blocks_data_map, top_hash: top_hash} = state
      ) do
    registered_oracles = blocks_data_map[top_hash].chain_state.oracles.registered_oracles
    {:reply, registered_oracles, state}
  end

  def handle_call(
        :oracle_interaction_objects,
        _from,
        %{blocks_data_map: blocks_data_map, top_hash: top_hash} = state
      ) do
    interaction_objects = blocks_data_map[top_hash].chain_state.oracles.interaction_objects
    {:reply, interaction_objects, state}
  end

  def handle_call(:blocks_data_map, _from, %{blocks_data_map: blocks_data_map} = state) do
    {:reply, blocks_data_map, state}
  end

  def handle_info(:timeout, state) do
    {top_hash, top_height} =
      case Persistence.get_latest_block_height_and_hash() do
        :not_found -> {state.top_hash, state.top_height}
        {:ok, latest_block} -> {latest_block.hash, latest_block.height}
      end

    top_chain_state =
      case Persistence.get_all_accounts_chain_states() do
        chain_states when chain_states == %{} -> state.blocks_data_map[top_hash].chain_state
        chain_states -> chain_states
      end

    blocks_map =
      case Persistence.get_blocks(number_of_blocks_in_memory()) do
        blocks_map when blocks_map == %{} -> %{}
        blocks_map -> blocks_map
      end

    blocks_data_map =
      case Persistence.get_all_blocks_info() do
        blocks_info_map when blocks_info_map == %{} ->
          state.blocks_data_map

        blocks_info_map ->
          blocks_info_map
          |> Map.merge(blocks_map, fn _hash, info, block ->
            Map.put(info, :block, block)
          end)
          |> Map.update!(top_hash, fn info ->
            Map.put(info, :chain_state, top_chain_state)
          end)
      end

    {:noreply,
     %{state | blocks_data_map: blocks_data_map, top_hash: top_hash, top_height: top_height}}
  end

  defp remove_old_block_data_from_map(block_map, top_hash) do
    if block_map[top_hash].block.header.height > number_of_blocks_in_memory() do
      hash_to_remove = get_nth_prev_hash(number_of_blocks_in_memory(), top_hash, block_map)
      Logger.info("Block ##{hash_to_remove} has been removed from memory")

      Map.update!(block_map, hash_to_remove, fn info ->
        %{info | block: nil, chain_state: nil}
      end)
    else
      block_map
    end
  end

  defp calculate_block_acc_txs_info(block) do
    block_hash = BlockValidation.block_header_hash(block.header)

    accounts_unique =
      block.txs
      |> Enum.map(fn tx ->
        case tx.data.type do
          SpendTx ->
            [tx.data.sender, tx.data.payload.receiver]

          OracleRegistrationTx ->
            tx.data.sender

          OracleQueryTx ->
            [tx.data.sender, tx.data.payload.oracle_address]

          OracleResponseTx ->
            tx.data.sender

          OracleExtendTx ->
            tx.data.sender

          _ ->
            tx.data.sender
        end
      end)
      |> List.flatten()
      |> Enum.uniq()
      |> List.delete(nil)

    for account <- accounts_unique, into: %{} do
      # txs associated with the given account
      tx_tuples =
        block.txs
        |> Enum.filter(fn tx ->
          case tx.data.type do
            SpendTx ->
              tx.data.sender == account || tx.data.payload.receiver == account

            _ ->
              tx.data.sender == account
          end
        end)
        |> Enum.map(fn filtered_tx ->
          tx_bin = Serialization.pack_binary(filtered_tx)
          hash = :crypto.hash(:sha256, tx_bin)
          {block_hash, hash}
        end)

      {account, tx_tuples}
    end
  end

  defp update_txs_index(prev_txs_index, new_txs_index) do
    Map.merge(prev_txs_index, new_txs_index, fn _, current_txs_index, new_txs_index ->
      current_txs_index ++ new_txs_index
    end)
  end

  defp get_headers_forward(headers, next_header_height, count) when count > 0 do
    case get_header_by_height(next_header_height) do
      {:error, :header_not_found} ->
        {:error, :header_not_found}

      header ->
        get_headers_forward([header | headers], header.height + 1, count - 1)
    end
  end

  defp get_headers_forward(headers, _next_header_height, count) when count == 0 do
    headers
  end

  defp get_headers_backwards(headers, next_header_hash, count) when count > 0 do
    case get_header(next_header_hash) do
      {:error, :header_not_found} ->
        {:error, :header_not_found}

      header ->
        get_headers_backwards([header | headers], header.prev_hash, count - 1)
    end
  end

  defp get_headers_backwards(headers, _next_header_hash, count) when count == 0 do
    headers
  end

  defp get_blocks(blocks_acc, next_block_hash, final_block_hash, count) do
    if next_block_hash != final_block_hash && count > 0 do
      case get_block(next_block_hash) do
        {:error, _} ->
          blocks_acc

        block ->
          updated_blocks_acc = [block | blocks_acc]
          prev_block_hash = block.header.prev_hash
          next_count = count - 1

          get_blocks(
            updated_blocks_acc,
            prev_block_hash,
            final_block_hash,
            next_count
          )
      end
    else
      blocks_acc
    end
  end

  defp number_of_blocks_in_memory do
    Application.get_env(:aecore, :persistence)[:number_of_blocks_in_memory]
  end

  defp get_block_info_by_height(height, chain_hash) do
    begin_hash =
      if chain_hash == nil do
        top_block_hash()
      else
        chain_hash
      end

    blocks_data_map = GenServer.call(__MODULE__, :blocks_data_map)
    n = blocks_data_map[begin_hash].block.header.height - height

    if n < 0 do
      {:error, :chain_too_short}
    else
      block_hash = get_nth_prev_hash(n, begin_hash, blocks_data_map)

      case blocks_data_map[block_hash] do
        %{block: nil} = block_info ->
          case Persistence.get_block_by_hash(block_hash) do
            {:ok, block} -> %{block_info | block: block}
            _ -> block_info
          end

        block_info ->
          block_info
      end
    end
  end

  # get_nth_prev_hash - traverses block_data_map using the refs.
  # Becouse refs contain hashes of 1,2,4,8,16,... prev blocks we can do it fast.
  # Lets look at the height difference as a binary representation.
  # Eg. Lets say we want to go 10110 blocks back in the tree.
  # Instead of using prev_block 10110 times we can go back by 2 blocks then by 4 and by 16.
  # We can go back by such numbers of blocks becouse we have the refs.
  # This way we did 3 operations instead of 22. In general we do O(log n) operations
  # to go back by n blocks.
  defp get_nth_prev_hash(n, begin_hash, blocks_data_map) do
    get_nth_prev_hash(n, 0, begin_hash, blocks_data_map)
  end

  defp get_nth_prev_hash(0, _exponent, hash, _blocks_data_map) do
    hash
  end

  defp get_nth_prev_hash(n, exponent, hash, blocks_data_map) do
    if (n &&& 1 <<< exponent) != 0 do
      get_nth_prev_hash(
        n - (1 <<< exponent),
        exponent + 1,
        Enum.at(blocks_data_map[hash].refs, exponent),
        blocks_data_map
      )
    else
      get_nth_prev_hash(n, exponent + 1, hash, blocks_data_map)
    end
  end

  defp build_chain_state(),
    do: %{accounts: %{}, oracles: %{registered_oracles: %{}, interaction_objects: %{}}}
end<|MERGE_RESOLUTION|>--- conflicted
+++ resolved
@@ -86,7 +86,6 @@
     GenServer.call(__MODULE__, :top_height)
   end
 
-<<<<<<< HEAD
   @spec get_header_by_base58_hash(String.t()) :: Header.t() | {:error, atom()}
   def get_header_by_base58_hash(hash) do
     try do
@@ -98,46 +97,12 @@
     end
   end
 
-  @spec get_headers_by_base58_hash_backwards(String.t(), non_neg_integer()) ::
-          list(Header.t()) | {:error, atom()}
-  def get_headers_by_base58_hash_backwards(hash, count) do
-    try do
-      decoded_hash = Header.base58c_decode(hash)
-      get_headers_backwards(decoded_hash, count)
-    rescue
-      _ ->
-        {:error, :invalid_hash}
-    end
-  end
-
-  @spec get_headers_by_base58_hash_forward(String.t(), non_neg_integer()) ::
-          list(Header.t()) | {:error, atom()}
-  def get_headers_by_base58_hash_forward(hash, count) do
-    try do
-      decoded_hash = Header.base58c_decode(hash)
-
-      case get_header(decoded_hash) do
-        {:error, :header_not_found} ->
-          {:error, :header_not_found}
-
-        starting_header ->
-          get_headers_forward(starting_header, count)
-      end
-    rescue
-      _ ->
-        {:error, :invalid_hash}
-    end
-  end
-
-  @spec get_block_by_base58_hash(String.t()) :: Block.t() | {:error, String.t()}
-=======
   @spec lowest_valid_nonce() :: non_neg_integer()
   def lowest_valid_nonce() do
     GenServer.call(__MODULE__, :lowest_valid_nonce)
   end
 
   @spec get_block_by_base58_hash(String.t()) :: Block.t()
->>>>>>> 9d5744f5
   def get_block_by_base58_hash(hash) do
     try do
       decoded_hash = Header.base58c_decode(hash)
@@ -146,16 +111,6 @@
       _ ->
         {:error, :invalid_hash}
     end
-  end
-
-  @spec get_headers_backwards(binary(), non_neg_integer()) :: list(Header.t()) | {:error, atom()}
-  def get_headers_backwards(hash, count) do
-    get_headers_backwards([], hash, count)
-  end
-
-  @spec get_headers_forward(binary(), non_neg_integer()) :: list(Header.t()) | {:error, atom()}
-  def get_headers_forward(starting_header, count) do
-    get_headers_forward([], starting_header.height, count)
   end
 
   @spec get_header(binary()) :: Block.t() | {:error, atom()}
@@ -587,34 +542,6 @@
     end)
   end
 
-  defp get_headers_forward(headers, next_header_height, count) when count > 0 do
-    case get_header_by_height(next_header_height) do
-      {:error, :header_not_found} ->
-        {:error, :header_not_found}
-
-      header ->
-        get_headers_forward([header | headers], header.height + 1, count - 1)
-    end
-  end
-
-  defp get_headers_forward(headers, _next_header_height, count) when count == 0 do
-    headers
-  end
-
-  defp get_headers_backwards(headers, next_header_hash, count) when count > 0 do
-    case get_header(next_header_hash) do
-      {:error, :header_not_found} ->
-        {:error, :header_not_found}
-
-      header ->
-        get_headers_backwards([header | headers], header.prev_hash, count - 1)
-    end
-  end
-
-  defp get_headers_backwards(headers, _next_header_hash, count) when count == 0 do
-    headers
-  end
-
   defp get_blocks(blocks_acc, next_block_hash, final_block_hash, count) do
     if next_block_hash != final_block_hash && count > 0 do
       case get_block(next_block_hash) do

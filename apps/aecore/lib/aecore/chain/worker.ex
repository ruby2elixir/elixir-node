defmodule Aecore.Chain.Worker do
  @moduledoc """
  Module for working with chain
  """

  use GenServer
  use Bitwise

  alias Aecore.Structures.Block
  alias Aecore.Structures.SpendTx
  alias Aecore.Oracle.Oracle
  alias Aecore.Structures.OracleRegistrationTx
  alias Aecore.Structures.OracleQueryTx
  alias Aecore.Structures.OracleResponseTx
  alias Aecore.Structures.OracleExtendTx
  alias Aecore.Structures.Header
  alias Aecore.Structures.SpendTx
  alias Aecore.Txs.Pool.Worker, as: Pool
  alias Aecore.Chain.BlockValidation
  alias Aecore.Peers.Worker, as: Peers
  alias Aecore.Persistence.Worker, as: Persistence
  alias Aecore.Chain.Difficulty
  alias Aecore.Wallet.Worker, as: Wallet
  alias Aehttpserver.Web.Notify
  alias Aeutil.Serialization
<<<<<<< HEAD
  alias Aeutil.Hash
=======
  alias Aecore.Structures.Chainstate
  alias Aecore.Structures.Account
  alias Aecore.Structures.AccountStateTree
>>>>>>> d863ecba

  require Logger

  @type txs_index :: %{binary() => [{binary(), binary()}]}

  # upper limit for number of blocks is 2^max_refs
  @max_refs 30

  def start_link(_args) do
    GenServer.start_link(__MODULE__, {}, name: __MODULE__)
  end

  def init(_) do
    genesis_block_hash = BlockValidation.block_header_hash(Block.genesis_block().header)

    genesis_chain_state =
      Chainstate.calculate_and_validate_chain_state!(
        Block.genesis_block().txs,
        build_chain_state(),
        0
      )

    blocks_data_map = %{
      genesis_block_hash => %{
        block: Block.genesis_block(),
        chain_state: genesis_chain_state,
        refs: []
      }
    }

    txs_index = calculate_block_acc_txs_info(Block.genesis_block())

    {:ok,
     %{
       blocks_data_map: blocks_data_map,
       txs_index: txs_index,
       top_hash: genesis_block_hash,
       top_height: 0
     }, 0}
  end

  def clear_state, do: GenServer.call(__MODULE__, :clear_state)

  @spec top_block() :: Block.t()
  def top_block do
    GenServer.call(__MODULE__, :top_block_info).block
  end

  @spec current_state() :: Block.t()
  def current_state do
    GenServer.call(__MODULE__, :current_state)
  end

  @spec top_block_chain_state() :: Chainstate.account_chainstate()
  def top_block_chain_state do
    GenServer.call(__MODULE__, :top_block_info).chain_state
  end

  @spec top_block_hash() :: binary()
  def top_block_hash do
    GenServer.call(__MODULE__, :top_block_hash)
  end

  @spec top_height() :: non_neg_integer()
  def top_height do
    GenServer.call(__MODULE__, :top_height)
  end

  @spec get_header_by_base58_hash(String.t()) :: Header.t() | {:error, atom()}
  def get_header_by_base58_hash(hash) do
    decoded_hash = Header.base58c_decode(hash)
    get_header(decoded_hash)
  rescue
    _ ->
      {:error, :invalid_hash}
  end

  @spec lowest_valid_nonce() :: non_neg_integer()
  def lowest_valid_nonce do
    GenServer.call(__MODULE__, :lowest_valid_nonce)
  end

  @spec get_block_by_base58_hash(String.t()) :: Block.t()
  def get_block_by_base58_hash(hash) do
    decoded_hash = Header.base58c_decode(hash)
    get_block(decoded_hash)
  rescue
    _ ->
      {:error, :invalid_hash}
  end

  @spec get_header(binary()) :: Block.t() | {:error, atom()}
  def get_header(header_hash) do
    case GenServer.call(__MODULE__, {:get_block_info_from_memory_unsafe, header_hash}) do
      {:error, _reason} ->
        {:error, :header_not_found}

      %{block: nil} ->
        case Persistence.get_block_by_hash(header_hash) do
          {:ok, block} -> {:ok, block.header}
          _ -> {:error, :header_not_found}
        end

      block_info ->
        {:ok, block_info.block.header}
    end
  end

  @spec get_header_by_height(non_neg_integer()) :: Header.t() | {:error, atom()}
  def get_header_by_height(height) do
    case get_block_info_by_height(height, nil) do
      {:error, :chain_too_short} -> {:error, :chain_too_short}
      info -> {:ok, info.block.header}
    end
  end

  @spec get_block(binary()) :: Block.t() | {:error, String.t()}
  def get_block(header_hash) do
    ## At first we are making attempt to get the block from the chain state.
    ## If there is no such block then we check into the db.
    block =
      case GenServer.call(__MODULE__, {:get_block_info_from_memory_unsafe, header_hash}) do
        {:error, _} ->
          nil

        %{block: nil} ->
          case Persistence.get_block_by_hash(header_hash) do
            {:ok, block} -> {:ok, block}
            _ -> nil
          end

        block_info ->
          {:ok, block_info.block}
      end

    if block != nil do
      block
    else
      {:error, :block_not_found}
    end
  end

  @spec get_block_by_height(non_neg_integer(), binary() | nil) :: Block.t() | {:error, binary()}
  def get_block_by_height(height, chain_hash \\ nil) do
    case get_block_info_by_height(height, chain_hash) do
      {:error, _} = error -> error
      info -> {:ok, info.block}
    end
  end

  @spec has_block?(binary()) :: boolean()
  def has_block?(hash) do
    case get_block(hash) do
      {:error, _} -> false
      _block -> true
    end
  end

  @spec get_blocks(binary(), non_neg_integer()) :: list(Block.t())
  def get_blocks(start_block_hash, count) do
    Enum.reverse(get_blocks([], start_block_hash, nil, count))
  end

  @spec get_blocks(binary(), binary(), non_neg_integer()) :: list(Block.t())
  def get_blocks(start_block_hash, final_block_hash, count) do
    Enum.reverse(get_blocks([], start_block_hash, final_block_hash, count))
  end

  @spec get_block_by_height(non_neg_integer(), binary() | nil) ::
          Chainstate.account_chainstate() | {:error, binary()}
  def get_chain_state_by_height(height, chain_hash \\ nil) do
    case get_block_info_by_height(height, chain_hash) do
      {:error, _} = error -> error
      %{chain_state: chain_state} -> chain_state
      _ -> {:error, "Chainstate was delated"}
    end
  end

  @spec add_block(Block.t()) :: :ok | {:error, binary()}
  def add_block(%Block{} = block) do
    {:ok, prev_block} = get_block(block.header.prev_hash)
    prev_block_chain_state = chain_state(block.header.prev_hash)

    blocks_for_difficulty_calculation =
      get_blocks(block.header.prev_hash, Difficulty.get_number_of_blocks())

    new_chain_state =
      BlockValidation.calculate_and_validate_block!(
        block,
        prev_block,
        prev_block_chain_state,
        blocks_for_difficulty_calculation
      )

    add_validated_block(block, new_chain_state)
  end

  @spec add_validated_block(Block.t(), Chainstate.chainstate()) :: :ok
  defp add_validated_block(%Block{} = block, chain_state) do
    GenServer.call(__MODULE__, {:add_validated_block, block, chain_state})
  end

  @spec chain_state(binary()) :: Chainstate.t() | {:error, binary()}
  def chain_state(block_hash) do
    case GenServer.call(__MODULE__, {:get_block_info_from_memory_unsafe, block_hash}) do
      error = {:error, _} ->
        error

      %{chain_state: chain_state} ->
        chain_state

      _ ->
        {:error, "Chainstate was deleted"}
    end
  end

  @spec registered_oracles() :: Oracle.registered_oracles()
  def registered_oracles do
    GenServer.call(__MODULE__, :registered_oracles)
  end

  @spec oracle_interaction_objects() :: Oracle.interaction_objects()
  def oracle_interaction_objects do
    GenServer.call(__MODULE__, :oracle_interaction_objects)
  end

  @spec chain_state() :: %{
          :accounts => Chainstate.accounts(),
          :oracles => Oracle.oracles()
        }
  def chain_state do
    top_block_chain_state()
  end

  @spec txs_index() :: txs_index()
  def txs_index do
    GenServer.call(__MODULE__, :txs_index)
  end

  @spec longest_blocks_chain() :: list(Block.t())
  def longest_blocks_chain do
    get_blocks(top_block_hash(), top_height() + 1)
  end

  ## Server side

  def handle_call(:clear_state, _from, _state) do
    {:ok, new_state, _} = init(:empty)
    {:reply, :ok, new_state}
  end

  def handle_call(:current_state, _from, state) do
    {:reply, state, state}
  end

  def handle_call(
        :top_block_info,
        _from,
        %{blocks_data_map: blocks_data_map, top_hash: top_hash} = state
      ) do
    {:reply, blocks_data_map[top_hash], state}
  end

  def handle_call(:top_block_hash, _from, %{top_hash: top_hash} = state) do
    {:reply, top_hash, state}
  end

  def handle_call(:top_height, _from, %{top_height: top_height} = state) do
    {:reply, top_height, state}
  end

  def handle_call(
        :lowest_valid_nonce,
        _from,
        %{blocks_data_map: blocks_data_map, top_hash: top_hash} = state
      ) do
    pubkey = Wallet.get_public_key()
    accounts_state_tree = blocks_data_map[top_hash].chain_state.accounts

    lowest_valid_nonce =
      if AccountStateTree.has_key?(accounts_state_tree, pubkey) do
        Account.nonce(accounts_state_tree, pubkey) + 1
      else
        1
      end

    {:reply, lowest_valid_nonce, state}
  end

  def handle_call(
        {:get_block_info_from_memory_unsafe, block_hash},
        _from,
        %{blocks_data_map: blocks_data_map} = state
      ) do
    block_info = blocks_data_map[block_hash]

    if block_info != nil do
      {:reply, block_info, state}
    else
      {:reply, {:error, "Block not found"}, state}
    end
  end

  def handle_call(
        {:add_validated_block, %Block{} = new_block, new_chain_state},
        _from,
        %{
          blocks_data_map: blocks_data_map,
          txs_index: txs_index,
          top_height: top_height
        } = state
      ) do
    new_block_txs_index = calculate_block_acc_txs_info(new_block)
    new_txs_index = update_txs_index(txs_index, new_block_txs_index)
    Enum.each(new_block.txs, fn tx -> Pool.remove_transaction(tx) end)
    new_block_hash = BlockValidation.block_header_hash(new_block.header)

    # refs_list is generated so it contains n-th prev blocks for n-s beeing a power of two.
    # So for chain A<-B<-C<-D<-E<-F<-G<-H. H refs will be [G,F,D,A].
    # This allows for log n findning of block with given height.
    new_refs =
      0..@max_refs
      |> Enum.reduce([new_block.header.prev_hash], fn i, [prev | _] = acc ->
        case Enum.at(blocks_data_map[prev].refs, i) do
          nil ->
            acc

          hash ->
            [hash | acc]
        end
      end)
      |> Enum.reverse()

    updated_blocks_data_map =
      Map.put(blocks_data_map, new_block_hash, %{
        block: new_block,
        chain_state: new_chain_state,
        refs: new_refs
      })

    hundred_blocks_data_map =
      remove_old_block_data_from_map(updated_blocks_data_map, new_block_hash)

    total_tokens = Chainstate.calculate_total_tokens(new_chain_state)

    Logger.info(fn ->
      "Added block ##{new_block.header.height} with hash #{Header.base58c_encode(new_block_hash)}, total tokens: #{
        inspect(total_tokens)
      }"
    end)

    state_update = %{
      state
      | blocks_data_map: hundred_blocks_data_map,
        txs_index: new_txs_index
    }

    if top_height < new_block.header.height do
      Persistence.batch_write(%{
        :chain_state => %{:chain_state => new_chain_state},
        :block => %{new_block_hash => new_block},
        :latest_block_info => %{
          :top_hash => new_block_hash,
          :top_height => new_block.header.height
        },
        :block_info => %{new_block_hash => %{refs: new_refs}}
      })

      ## We send the block to others only if it extends the longest chain
      Peers.broadcast_block(new_block)

      # Broadcasting notifications for new block added to chain and new mined transaction
      Notify.broadcast_new_block_added_to_chain_and_new_mined_tx(new_block)

      {:reply, :ok,
       %{state_update | top_hash: new_block_hash, top_height: new_block.header.height}}
    else
      Persistence.batch_write(%{
        :chain_state => %{:chain_state => new_chain_state},
        :block => %{new_block_hash => new_block},
        :block_info => %{new_block_hash => %{refs: new_refs}}
      })

      {:reply, :ok, state_update}
    end
  end

  def handle_call(:txs_index, _from, %{txs_index: txs_index} = state) do
    {:reply, txs_index, state}
  end

  def handle_call(
        :registered_oracles,
        _from,
        %{blocks_data_map: blocks_data_map, top_hash: top_hash} = state
      ) do
    registered_oracles = blocks_data_map[top_hash].chain_state.oracles.registered_oracles
    {:reply, registered_oracles, state}
  end

  def handle_call(
        :oracle_interaction_objects,
        _from,
        %{blocks_data_map: blocks_data_map, top_hash: top_hash} = state
      ) do
    interaction_objects = blocks_data_map[top_hash].chain_state.oracles.interaction_objects
    {:reply, interaction_objects, state}
  end

  def handle_call(:blocks_data_map, _from, %{blocks_data_map: blocks_data_map} = state) do
    {:reply, blocks_data_map, state}
  end

  def handle_info(:timeout, state) do
    {top_hash, top_height} =
      case Persistence.get_latest_block_height_and_hash() do
        :not_found -> {state.top_hash, state.top_height}
        {:ok, latest_block} -> {latest_block.hash, latest_block.height}
      end

    top_chain_state =
      case Persistence.get_all_accounts_chain_states() do
        chain_states when chain_states == %{} -> state.blocks_data_map[top_hash].chain_state
        chain_states -> chain_states
      end

    blocks_map =
      case Persistence.get_blocks(number_of_blocks_in_memory()) do
        blocks_map when blocks_map == %{} -> %{}
        blocks_map -> blocks_map
      end

    blocks_data_map =
      case Persistence.get_all_blocks_info() do
        blocks_info_map when blocks_info_map == %{} ->
          state.blocks_data_map

        blocks_info_map ->
          blocks_info_map
          |> Map.merge(blocks_map, fn _hash, info, block ->
            Map.put(info, :block, block)
          end)
          |> Map.update!(top_hash, fn info ->
            Map.put(info, :chain_state, top_chain_state)
          end)
      end

    {:noreply,
     %{state | blocks_data_map: blocks_data_map, top_hash: top_hash, top_height: top_height}}
  end

  defp remove_old_block_data_from_map(block_map, top_hash) do
    if block_map[top_hash].block.header.height > number_of_blocks_in_memory() do
      hash_to_remove = get_nth_prev_hash(number_of_blocks_in_memory(), top_hash, block_map)
      Logger.info("Block ##{hash_to_remove} has been removed from memory")

      Map.update!(block_map, hash_to_remove, fn info ->
        %{info | block: nil, chain_state: nil}
      end)
    else
      block_map
    end
  end

  defp calculate_block_acc_txs_info(block) do
    block_hash = BlockValidation.block_header_hash(block.header)

    accounts_unique =
      block.txs
      |> Enum.map(fn tx ->
        case tx.data.type do
          SpendTx ->
            [tx.data.sender, tx.data.payload.receiver]

          OracleRegistrationTx ->
            tx.data.sender

          OracleQueryTx ->
            [tx.data.sender, tx.data.payload.oracle_address]

          OracleResponseTx ->
            tx.data.sender

          OracleExtendTx ->
            tx.data.sender

          _ ->
            tx.data.sender
        end
      end)
      |> List.flatten()
      |> Enum.uniq()
      |> List.delete(nil)

    for account <- accounts_unique, into: %{} do
      # txs associated with the given account
      tx_tuples =
        block.txs
        |> Enum.filter(fn tx ->
          case tx.data.type do
            SpendTx ->
              tx.data.sender == account || tx.data.payload.receiver == account

            _ ->
              tx.data.sender == account
          end
        end)
        |> Enum.map(fn filtered_tx ->
          tx_bin = Serialization.pack_binary(filtered_tx)
          hash = Hash.hash(tx_bin)
          {block_hash, hash}
        end)

      {account, tx_tuples}
    end
  end

  defp update_txs_index(prev_txs_index, new_txs_index) do
    Map.merge(prev_txs_index, new_txs_index, fn _, current_txs_index, new_txs_index ->
      current_txs_index ++ new_txs_index
    end)
  end

  defp get_blocks(blocks_acc, next_block_hash, final_block_hash, count) do
    if next_block_hash != final_block_hash && count > 0 do
      case get_block(next_block_hash) do
        {:ok, block} ->
          updated_blocks_acc = [block | blocks_acc]
          prev_block_hash = block.header.prev_hash
          next_count = count - 1

          get_blocks(
            updated_blocks_acc,
            prev_block_hash,
            final_block_hash,
            next_count
          )

        {:error, _} ->
          blocks_acc
      end
    else
      blocks_acc
    end
  end

  defp number_of_blocks_in_memory do
    Application.get_env(:aecore, :persistence)[:number_of_blocks_in_memory]
  end

  defp get_block_info_by_height(height, chain_hash) do
    begin_hash =
      if chain_hash == nil do
        top_block_hash()
      else
        chain_hash
      end

    blocks_data_map = GenServer.call(__MODULE__, :blocks_data_map)
    n = blocks_data_map[begin_hash].block.header.height - height

    if n < 0 do
      {:error, :chain_too_short}
    else
      block_hash = get_nth_prev_hash(n, begin_hash, blocks_data_map)

      case blocks_data_map[block_hash] do
        %{block: nil} = block_info ->
          case Persistence.get_block_by_hash(block_hash) do
            {:ok, block} -> %{block_info | block: block}
            _ -> block_info
          end

        block_info ->
          block_info
      end
    end
  end

  # get_nth_prev_hash - traverses block_data_map using the refs.
  # Becouse refs contain hashes of 1,2,4,8,16,... prev blocks we can do it fast.
  # Lets look at the height difference as a binary representation.
  # Eg. Lets say we want to go 10110 blocks back in the tree.
  # Instead of using prev_block 10110 times we can go back by 2 blocks then by 4 and by 16.
  # We can go back by such numbers of blocks becouse we have the refs.
  # This way we did 3 operations instead of 22. In general we do O(log n) operations
  # to go back by n blocks.
  defp get_nth_prev_hash(n, begin_hash, blocks_data_map) do
    get_nth_prev_hash(n, 0, begin_hash, blocks_data_map)
  end

  defp get_nth_prev_hash(0, _exponent, hash, _blocks_data_map) do
    hash
  end

  defp get_nth_prev_hash(n, exponent, hash, blocks_data_map) do
    if (n &&& 1 <<< exponent) != 0 do
      get_nth_prev_hash(
        n - (1 <<< exponent),
        exponent + 1,
        Enum.at(blocks_data_map[hash].refs, exponent),
        blocks_data_map
      )
    else
      get_nth_prev_hash(n, exponent + 1, hash, blocks_data_map)
    end
  end

  defp build_chain_state, do: Chainstate.init()
end<|MERGE_RESOLUTION|>--- conflicted
+++ resolved
@@ -23,13 +23,10 @@
   alias Aecore.Wallet.Worker, as: Wallet
   alias Aehttpserver.Web.Notify
   alias Aeutil.Serialization
-<<<<<<< HEAD
   alias Aeutil.Hash
-=======
   alias Aecore.Structures.Chainstate
   alias Aecore.Structures.Account
   alias Aecore.Structures.AccountStateTree
->>>>>>> d863ecba
 
   require Logger
 

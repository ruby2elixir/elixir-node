defmodule Aecore.Chain.Worker do
  @moduledoc """
  Module for working with chain
  """

  use GenServer
  use Bitwise

  alias Aecore.Chain.Block
  alias Aecore.Account.Tx.SpendTx
  alias Aecore.Oracle.Oracle
  alias Aecore.Oracle.Tx.OracleRegistrationTx
  alias Aecore.Oracle.Tx.OracleQueryTx
  alias Aecore.Oracle.Tx.OracleResponseTx
  alias Aecore.Oracle.Tx.OracleExtendTx
  alias Aecore.Chain.Header
  alias Aecore.Account.Tx.SpendTx
  alias Aecore.Tx.Pool.Worker, as: Pool
  alias Aecore.Chain.BlockValidation
  alias Aecore.Peers.Worker, as: Peers
  alias Aecore.Persistence.Worker, as: Persistence
  alias Aecore.Chain.Difficulty
  alias Aecore.Wallet.Worker, as: Wallet
  alias Aehttpserver.Web.Notify
  alias Aeutil.Serialization
<<<<<<< HEAD
  alias Aecore.Structures.Chainstate
  alias Aecore.Structures.Account
  alias Aecore.Structures.AccountStateTree
  alias Aecore.Naming.Tx.NamePreClaimTx
  alias Aecore.Naming.Tx.NameClaimTx
  alias Aecore.Naming.Tx.NameUpdateTx
  alias Aecore.Naming.Tx.NameTransferTx
  alias Aecore.Naming.Tx.NameRevokeTx
=======
  alias Aeutil.Hash
  alias Aecore.Chain.Chainstate
  alias Aecore.Account.Account
  alias Aecore.Account.AccountStateTree
>>>>>>> 57ebb9fe

  require Logger

  @type txs_index :: %{binary() => [{binary(), binary()}]}

  # upper limit for number of blocks is 2^max_refs
  @max_refs 30

  def start_link(_args) do
    GenServer.start_link(__MODULE__, {}, name: __MODULE__)
  end

  def init(_) do
    genesis_block_hash = BlockValidation.block_header_hash(Block.genesis_block().header)

    genesis_chain_state =
      Chainstate.calculate_and_validate_chain_state!(
        Block.genesis_block().txs,
        build_chain_state(),
        0
      )

    blocks_data_map = %{
      genesis_block_hash => %{
        block: Block.genesis_block(),
        chain_state: genesis_chain_state,
        refs: []
      }
    }

    txs_index = calculate_block_acc_txs_info(Block.genesis_block())

    {:ok,
     %{
       blocks_data_map: blocks_data_map,
       txs_index: txs_index,
       top_hash: genesis_block_hash,
       top_height: 0
     }, 0}
  end

  def clear_state, do: GenServer.call(__MODULE__, :clear_state)

  @spec top_block() :: Block.t()
  def top_block do
    GenServer.call(__MODULE__, :top_block_info).block
  end

  @spec current_state() :: Block.t()
  def current_state do
    GenServer.call(__MODULE__, :current_state)
  end

  @spec top_block_chain_state() :: Chainstate.account_chainstate()
  def top_block_chain_state do
    GenServer.call(__MODULE__, :top_block_info).chain_state
  end

  @spec top_block_hash() :: binary()
  def top_block_hash do
    GenServer.call(__MODULE__, :top_block_hash)
  end

  @spec top_height() :: non_neg_integer()
  def top_height do
    GenServer.call(__MODULE__, :top_height)
  end

  @spec get_header_by_base58_hash(String.t()) :: Header.t() | {:error, atom()}
  def get_header_by_base58_hash(hash) do
    decoded_hash = Header.base58c_decode(hash)
    get_header(decoded_hash)
  rescue
    _ ->
      {:error, :invalid_hash}
  end

  @spec lowest_valid_nonce() :: non_neg_integer()
  def lowest_valid_nonce do
    GenServer.call(__MODULE__, :lowest_valid_nonce)
  end

  @spec get_block_by_base58_hash(String.t()) :: Block.t()
  def get_block_by_base58_hash(hash) do
    decoded_hash = Header.base58c_decode(hash)
    get_block(decoded_hash)
  rescue
    _ ->
      {:error, :invalid_hash}
  end

  @spec get_header(binary()) :: Block.t() | {:error, atom()}
  def get_header(header_hash) do
    case GenServer.call(__MODULE__, {:get_block_info_from_memory_unsafe, header_hash}) do
      {:error, _reason} ->
        {:error, :header_not_found}

      %{block: nil} ->
        case Persistence.get_block_by_hash(header_hash) do
          {:ok, block} -> {:ok, block.header}
          _ -> {:error, :header_not_found}
        end

      block_info ->
        {:ok, block_info.block.header}
    end
  end

  @spec get_header_by_height(non_neg_integer()) :: Header.t() | {:error, atom()}
  def get_header_by_height(height) do
    case get_block_info_by_height(height, nil) do
      {:error, :chain_too_short} -> {:error, :chain_too_short}
      info -> {:ok, info.block.header}
    end
  end

  @spec get_block(binary()) :: Block.t() | {:error, String.t()}
  def get_block(header_hash) do
    ## At first we are making attempt to get the block from the chain state.
    ## If there is no such block then we check into the db.
    block =
      case GenServer.call(__MODULE__, {:get_block_info_from_memory_unsafe, header_hash}) do
        {:error, _} ->
          nil

        %{block: nil} ->
          case Persistence.get_block_by_hash(header_hash) do
            {:ok, block} -> {:ok, block}
            _ -> nil
          end

        block_info ->
          {:ok, block_info.block}
      end

    if block != nil do
      block
    else
      {:error, :block_not_found}
    end
  end

  @spec get_block_by_height(non_neg_integer(), binary() | nil) :: Block.t() | {:error, binary()}
  def get_block_by_height(height, chain_hash \\ nil) do
    case get_block_info_by_height(height, chain_hash) do
      {:error, _} = error -> error
      info -> {:ok, info.block}
    end
  end

  @spec has_block?(binary()) :: boolean()
  def has_block?(hash) do
    case get_block(hash) do
      {:error, _} -> false
      _block -> true
    end
  end

  @spec get_blocks(binary(), non_neg_integer()) :: list(Block.t())
  def get_blocks(start_block_hash, count) do
    Enum.reverse(get_blocks([], start_block_hash, nil, count))
  end

  @spec get_blocks(binary(), binary(), non_neg_integer()) :: list(Block.t())
  def get_blocks(start_block_hash, final_block_hash, count) do
    Enum.reverse(get_blocks([], start_block_hash, final_block_hash, count))
  end

  @spec get_block_by_height(non_neg_integer(), binary() | nil) ::
          Chainstate.account_chainstate() | {:error, binary()}
  def get_chain_state_by_height(height, chain_hash \\ nil) do
    case get_block_info_by_height(height, chain_hash) do
      {:error, _} = error -> error
      %{chain_state: chain_state} -> chain_state
      _ -> {:error, "Chainstate was delated"}
    end
  end

  @spec add_block(Block.t()) :: :ok | {:error, binary()}
  def add_block(%Block{} = block) do
    {:ok, prev_block} = get_block(block.header.prev_hash)
    prev_block_chain_state = chain_state(block.header.prev_hash)

    blocks_for_difficulty_calculation =
      get_blocks(block.header.prev_hash, Difficulty.get_number_of_blocks())

    new_chain_state =
      BlockValidation.calculate_and_validate_block!(
        block,
        prev_block,
        prev_block_chain_state,
        blocks_for_difficulty_calculation
      )

    add_validated_block(block, new_chain_state)
  end

  @spec add_validated_block(Block.t(), Chainstate.chainstate()) :: :ok
  defp add_validated_block(%Block{} = block, chain_state) do
    GenServer.call(__MODULE__, {:add_validated_block, block, chain_state})
  end

  @spec chain_state(binary()) :: Chainstate.t() | {:error, binary()}
  def chain_state(block_hash) do
    case GenServer.call(__MODULE__, {:get_block_info_from_memory_unsafe, block_hash}) do
      error = {:error, _} ->
        error

      %{chain_state: chain_state} ->
        chain_state

      _ ->
        {:error, "Chainstate was deleted"}
    end
  end

  @spec registered_oracles() :: Oracle.registered_oracles()
  def registered_oracles do
    GenServer.call(__MODULE__, :registered_oracles)
  end

  @spec oracle_interaction_objects() :: Oracle.interaction_objects()
  def oracle_interaction_objects do
    GenServer.call(__MODULE__, :oracle_interaction_objects)
  end

  @spec chain_state() :: %{
          :accounts => Chainstate.accounts(),
          :oracles => Oracle.oracles()
        }
  def chain_state do
    top_block_chain_state()
  end

  @spec txs_index() :: txs_index()
  def txs_index do
    GenServer.call(__MODULE__, :txs_index)
  end

  @spec longest_blocks_chain() :: list(Block.t())
  def longest_blocks_chain do
    get_blocks(top_block_hash(), top_height() + 1)
  end

  ## Server side

  def handle_call(:clear_state, _from, _state) do
    {:ok, new_state, _} = init(:empty)
    {:reply, :ok, new_state}
  end

  def handle_call(:current_state, _from, state) do
    {:reply, state, state}
  end

  def handle_call(
        :top_block_info,
        _from,
        %{blocks_data_map: blocks_data_map, top_hash: top_hash} = state
      ) do
    {:reply, blocks_data_map[top_hash], state}
  end

  def handle_call(:top_block_hash, _from, %{top_hash: top_hash} = state) do
    {:reply, top_hash, state}
  end

  def handle_call(:top_height, _from, %{top_height: top_height} = state) do
    {:reply, top_height, state}
  end

  def handle_call(
        :lowest_valid_nonce,
        _from,
        %{blocks_data_map: blocks_data_map, top_hash: top_hash} = state
      ) do
    pubkey = Wallet.get_public_key()
    accounts_state_tree = blocks_data_map[top_hash].chain_state.accounts

    lowest_valid_nonce =
      if AccountStateTree.has_key?(accounts_state_tree, pubkey) do
        Account.nonce(accounts_state_tree, pubkey) + 1
      else
        1
      end

    {:reply, lowest_valid_nonce, state}
  end

  def handle_call(
        {:get_block_info_from_memory_unsafe, block_hash},
        _from,
        %{blocks_data_map: blocks_data_map} = state
      ) do
    block_info = blocks_data_map[block_hash]

    if block_info != nil do
      {:reply, block_info, state}
    else
      {:reply, {:error, "Block not found"}, state}
    end
  end

  def handle_call(
        {:add_validated_block, %Block{} = new_block, new_chain_state},
        _from,
        %{
          blocks_data_map: blocks_data_map,
          txs_index: txs_index,
          top_height: top_height
        } = state
      ) do
    new_block_txs_index = calculate_block_acc_txs_info(new_block)
    new_txs_index = update_txs_index(txs_index, new_block_txs_index)
    Enum.each(new_block.txs, fn tx -> Pool.remove_transaction(tx) end)
    new_block_hash = BlockValidation.block_header_hash(new_block.header)

    # refs_list is generated so it contains n-th prev blocks for n-s beeing a power of two.
    # So for chain A<-B<-C<-D<-E<-F<-G<-H. H refs will be [G,F,D,A].
    # This allows for log n findning of block with given height.
    new_refs =
      0..@max_refs
      |> Enum.reduce([new_block.header.prev_hash], fn i, [prev | _] = acc ->
        case Enum.at(blocks_data_map[prev].refs, i) do
          nil ->
            acc

          hash ->
            [hash | acc]
        end
      end)
      |> Enum.reverse()

    updated_blocks_data_map =
      Map.put(blocks_data_map, new_block_hash, %{
        block: new_block,
        chain_state: new_chain_state,
        refs: new_refs
      })

    hundred_blocks_data_map =
      remove_old_block_data_from_map(updated_blocks_data_map, new_block_hash)

    total_tokens = Chainstate.calculate_total_tokens(new_chain_state)

    Logger.info(fn ->
      "Added block ##{new_block.header.height} with hash #{Header.base58c_encode(new_block_hash)}, total tokens: #{
        inspect(total_tokens)
      }"
    end)

    state_update = %{
      state
      | blocks_data_map: hundred_blocks_data_map,
        txs_index: new_txs_index
    }

    if top_height < new_block.header.height do
      Persistence.batch_write(%{
        :chain_state => %{:chain_state => new_chain_state},
        :block => %{new_block_hash => new_block},
        :latest_block_info => %{
          :top_hash => new_block_hash,
          :top_height => new_block.header.height
        },
        :block_info => %{new_block_hash => %{refs: new_refs}}
      })

      ## We send the block to others only if it extends the longest chain
      Peers.broadcast_block(new_block)

      # Broadcasting notifications for new block added to chain and new mined transaction
      Notify.broadcast_new_block_added_to_chain_and_new_mined_tx(new_block)

      {:reply, :ok,
       %{state_update | top_hash: new_block_hash, top_height: new_block.header.height}}
    else
      Persistence.batch_write(%{
        :chain_state => %{:chain_state => new_chain_state},
        :block => %{new_block_hash => new_block},
        :block_info => %{new_block_hash => %{refs: new_refs}}
      })

      {:reply, :ok, state_update}
    end
  end

  def handle_call(:txs_index, _from, %{txs_index: txs_index} = state) do
    {:reply, txs_index, state}
  end

  def handle_call(
        :registered_oracles,
        _from,
        %{blocks_data_map: blocks_data_map, top_hash: top_hash} = state
      ) do
    registered_oracles = blocks_data_map[top_hash].chain_state.oracles.registered_oracles
    {:reply, registered_oracles, state}
  end

  def handle_call(
        :oracle_interaction_objects,
        _from,
        %{blocks_data_map: blocks_data_map, top_hash: top_hash} = state
      ) do
    interaction_objects = blocks_data_map[top_hash].chain_state.oracles.interaction_objects
    {:reply, interaction_objects, state}
  end

  def handle_call(:blocks_data_map, _from, %{blocks_data_map: blocks_data_map} = state) do
    {:reply, blocks_data_map, state}
  end

  def handle_info(:timeout, state) do
    {top_hash, top_height} =
      case Persistence.get_latest_block_height_and_hash() do
        :not_found -> {state.top_hash, state.top_height}
        {:ok, latest_block} -> {latest_block.hash, latest_block.height}
      end

    top_chain_state =
      case Persistence.get_all_accounts_chain_states() do
        chain_states when chain_states == %{} -> state.blocks_data_map[top_hash].chain_state
        chain_states -> chain_states
      end

    blocks_map =
      case Persistence.get_blocks(number_of_blocks_in_memory()) do
        blocks_map when blocks_map == %{} -> %{}
        blocks_map -> blocks_map
      end

    blocks_data_map =
      case Persistence.get_all_blocks_info() do
        blocks_info_map when blocks_info_map == %{} ->
          state.blocks_data_map

        blocks_info_map ->
          blocks_info_map
          |> Map.merge(blocks_map, fn _hash, info, block ->
            Map.put(info, :block, block)
          end)
          |> Map.update!(top_hash, fn info ->
            Map.put(info, :chain_state, top_chain_state)
          end)
      end

    {:noreply,
     %{state | blocks_data_map: blocks_data_map, top_hash: top_hash, top_height: top_height}}
  end

  defp remove_old_block_data_from_map(block_map, top_hash) do
    if block_map[top_hash].block.header.height > number_of_blocks_in_memory() do
      hash_to_remove = get_nth_prev_hash(number_of_blocks_in_memory(), top_hash, block_map)
      Logger.info("Block ##{hash_to_remove} has been removed from memory")

      Map.update!(block_map, hash_to_remove, fn info ->
        %{info | block: nil, chain_state: nil}
      end)
    else
      block_map
    end
  end

  defp calculate_block_acc_txs_info(block) do
    block_hash = BlockValidation.block_header_hash(block.header)

    accounts_unique =
      block.txs
      |> Enum.map(fn tx ->
        case tx.data.type do
          SpendTx ->
            [tx.data.sender, tx.data.payload.receiver]

          OracleRegistrationTx ->
            tx.data.sender

          OracleQueryTx ->
            [tx.data.sender, tx.data.payload.oracle_address]

          OracleResponseTx ->
            tx.data.sender

          OracleExtendTx ->
            tx.data.sender

          NamePreClaimTx ->
            tx.data.sender

          NameClaimTx ->
            tx.data.sender

          NameUpdateTx ->
            tx.data.sender

          NameTransferTx ->
            [tx.data.sender, tx.data.payload.target]

          NameRevokeTx ->
            tx.data.sender

          _ ->
            tx.data.sender
        end
      end)
      |> List.flatten()
      |> Enum.uniq()
      |> List.delete(nil)

    for account <- accounts_unique, into: %{} do
      # txs associated with the given account
      tx_tuples =
        block.txs
        |> Enum.filter(fn tx ->
          case tx.data.type do
            SpendTx ->
              tx.data.sender == account || tx.data.payload.receiver == account

            _ ->
              tx.data.sender == account
          end
        end)
        |> Enum.map(fn filtered_tx ->
          tx_bin = Serialization.pack_binary(filtered_tx)
          hash = Hash.hash(tx_bin)
          {block_hash, hash}
        end)

      {account, tx_tuples}
    end
  end

  defp update_txs_index(prev_txs_index, new_txs_index) do
    Map.merge(prev_txs_index, new_txs_index, fn _, current_txs_index, new_txs_index ->
      current_txs_index ++ new_txs_index
    end)
  end

  defp get_blocks(blocks_acc, next_block_hash, final_block_hash, count) do
    if next_block_hash != final_block_hash && count > 0 do
      case get_block(next_block_hash) do
        {:ok, block} ->
          updated_blocks_acc = [block | blocks_acc]
          prev_block_hash = block.header.prev_hash
          next_count = count - 1

          get_blocks(
            updated_blocks_acc,
            prev_block_hash,
            final_block_hash,
            next_count
          )

        {:error, _} ->
          blocks_acc
      end
    else
      blocks_acc
    end
  end

  defp number_of_blocks_in_memory do
    Application.get_env(:aecore, :persistence)[:number_of_blocks_in_memory]
  end

  defp get_block_info_by_height(height, chain_hash) do
    begin_hash =
      if chain_hash == nil do
        top_block_hash()
      else
        chain_hash
      end

    blocks_data_map = GenServer.call(__MODULE__, :blocks_data_map)
    n = blocks_data_map[begin_hash].block.header.height - height

    if n < 0 do
      {:error, :chain_too_short}
    else
      block_hash = get_nth_prev_hash(n, begin_hash, blocks_data_map)

      case blocks_data_map[block_hash] do
        %{block: nil} = block_info ->
          case Persistence.get_block_by_hash(block_hash) do
            {:ok, block} -> %{block_info | block: block}
            _ -> block_info
          end

        block_info ->
          block_info
      end
    end
  end

  # get_nth_prev_hash - traverses block_data_map using the refs.
  # Becouse refs contain hashes of 1,2,4,8,16,... prev blocks we can do it fast.
  # Lets look at the height difference as a binary representation.
  # Eg. Lets say we want to go 10110 blocks back in the tree.
  # Instead of using prev_block 10110 times we can go back by 2 blocks then by 4 and by 16.
  # We can go back by such numbers of blocks becouse we have the refs.
  # This way we did 3 operations instead of 22. In general we do O(log n) operations
  # to go back by n blocks.
  defp get_nth_prev_hash(n, begin_hash, blocks_data_map) do
    get_nth_prev_hash(n, 0, begin_hash, blocks_data_map)
  end

  defp get_nth_prev_hash(0, _exponent, hash, _blocks_data_map) do
    hash
  end

  defp get_nth_prev_hash(n, exponent, hash, blocks_data_map) do
    if (n &&& 1 <<< exponent) != 0 do
      get_nth_prev_hash(
        n - (1 <<< exponent),
        exponent + 1,
        Enum.at(blocks_data_map[hash].refs, exponent),
        blocks_data_map
      )
    else
      get_nth_prev_hash(n, exponent + 1, hash, blocks_data_map)
    end
  end

  defp build_chain_state, do: Chainstate.init()
end<|MERGE_RESOLUTION|>--- conflicted
+++ resolved
@@ -23,21 +23,15 @@
   alias Aecore.Wallet.Worker, as: Wallet
   alias Aehttpserver.Web.Notify
   alias Aeutil.Serialization
-<<<<<<< HEAD
-  alias Aecore.Structures.Chainstate
-  alias Aecore.Structures.Account
-  alias Aecore.Structures.AccountStateTree
+  alias Aeutil.Hash
+  alias Aecore.Chain.Chainstate
+  alias Aecore.Account.Account
+  alias Aecore.Account.AccountStateTree
   alias Aecore.Naming.Tx.NamePreClaimTx
   alias Aecore.Naming.Tx.NameClaimTx
   alias Aecore.Naming.Tx.NameUpdateTx
   alias Aecore.Naming.Tx.NameTransferTx
   alias Aecore.Naming.Tx.NameRevokeTx
-=======
-  alias Aeutil.Hash
-  alias Aecore.Chain.Chainstate
-  alias Aecore.Account.Account
-  alias Aecore.Account.AccountStateTree
->>>>>>> 57ebb9fe
 
   require Logger
 

defmodule Aecore.Chain.Worker do
  @moduledoc """
  Module for working with chain
  """

  use GenServer
  use Bitwise

  alias Aecore.Chain.Block
  alias Aecore.Account.Tx.SpendTx
  alias Aecore.Oracle.Oracle
  alias Aecore.Oracle.Tx.OracleRegistrationTx
  alias Aecore.Oracle.Tx.OracleQueryTx
  alias Aecore.Oracle.Tx.OracleResponseTx
  alias Aecore.Oracle.Tx.OracleExtendTx
  alias Aecore.Chain.Header
  alias Aecore.Account.Tx.SpendTx
  alias Aecore.Tx.Pool.Worker, as: Pool
  alias Aecore.Chain.BlockValidation
  alias Aecore.Peers.Worker, as: Peers
  alias Aecore.Persistence.Worker, as: Persistence
  alias Aecore.Chain.Difficulty
  alias Aecore.Wallet.Worker, as: Wallet
  alias Aehttpserver.Web.Notify
  alias Aeutil.Serialization
  alias Aeutil.Hash
  alias Aecore.Chain.Chainstate
  alias Aecore.Account.Account
  alias Aecore.Account.AccountStateTree

  require Logger

  @type txs_index :: %{binary() => [{binary(), binary()}]}

  # upper limit for number of blocks is 2^max_refs
  @max_refs 30

  def start_link(_args) do
    GenServer.start_link(__MODULE__, {}, name: __MODULE__)
  end

  def init(_) do
    genesis_block_hash = BlockValidation.block_header_hash(Block.genesis_block().header)

    genesis_chain_state =
      Chainstate.calculate_and_validate_chain_state!(
        Block.genesis_block().txs,
        build_chain_state(),
        0
      )

    blocks_data_map = %{
      genesis_block_hash => %{
        block: Block.genesis_block(),
        chain_state: genesis_chain_state,
        refs: []
      }
    }

    txs_index = calculate_block_acc_txs_info(Block.genesis_block())

    {:ok,
     %{
       blocks_data_map: blocks_data_map,
       txs_index: txs_index,
       top_hash: genesis_block_hash,
       top_height: 0
     }, 0}
  end

  def clear_state, do: GenServer.call(__MODULE__, :clear_state)

  @spec top_block() :: Block.t()
  def top_block do
    GenServer.call(__MODULE__, :top_block_info).block
  end

  @spec current_state() :: Block.t()
  def current_state do
    GenServer.call(__MODULE__, :current_state)
  end

  @spec top_block_chain_state() :: Chainstate.account_chainstate()
  def top_block_chain_state do
    GenServer.call(__MODULE__, :top_block_info).chain_state
  end

  @spec top_block_hash() :: binary()
  def top_block_hash do
    GenServer.call(__MODULE__, :top_block_hash)
  end

  @spec top_height() :: non_neg_integer()
  def top_height do
    GenServer.call(__MODULE__, :top_height)
  end

  @spec get_header_by_base58_hash(String.t()) :: Header.t() | {:error, atom()}
  def get_header_by_base58_hash(hash) do
    decoded_hash = Header.base58c_decode(hash)
    get_header(decoded_hash)
  rescue
    _ ->
      {:error, :invalid_hash}
  end

  @spec lowest_valid_nonce() :: non_neg_integer()
  def lowest_valid_nonce do
    GenServer.call(__MODULE__, :lowest_valid_nonce)
  end

  @spec get_block_by_base58_hash(String.t()) :: Block.t()
  def get_block_by_base58_hash(hash) do
    decoded_hash = Header.base58c_decode(hash)
    get_block(decoded_hash)
  rescue
    _ ->
      {:error, :invalid_hash}
  end

  @spec get_header(binary()) :: Block.t() | {:error, atom()}
  def get_header(header_hash) do
    case GenServer.call(__MODULE__, {:get_block_info_from_memory_unsafe, header_hash}) do
      {:error, _reason} ->
        {:error, :header_not_found}

      %{block: nil} ->
        case Persistence.get_block_by_hash(header_hash) do
          {:ok, block} -> {:ok, block.header}
          _ -> {:error, :header_not_found}
        end

      block_info ->
        {:ok, block_info.block.header}
    end
  end

  @spec get_header_by_height(non_neg_integer()) :: Header.t() | {:error, atom()}
  def get_header_by_height(height) do
    case get_block_info_by_height(height, nil) do
      {:error, :chain_too_short} -> {:error, :chain_too_short}
      info -> {:ok, info.block.header}
    end
  end

  @spec get_block(binary()) :: Block.t() | {:error, String.t()}
  def get_block(header_hash) do
    ## At first we are making attempt to get the block from the chain state.
    ## If there is no such block then we check into the db.
    block =
      case GenServer.call(__MODULE__, {:get_block_info_from_memory_unsafe, header_hash}) do
        {:error, _} ->
          nil

        %{block: nil} ->
          case Persistence.get_block_by_hash(header_hash) do
            {:ok, block} -> {:ok, block}
            _ -> nil
          end

        block_info ->
          {:ok, block_info.block}
      end

    if block != nil do
      block
    else
      {:error, :block_not_found}
    end
  end

  @spec get_block_by_height(non_neg_integer(), binary() | nil) :: Block.t() | {:error, binary()}
  def get_block_by_height(height, chain_hash \\ nil) do
    case get_block_info_by_height(height, chain_hash) do
      {:error, _} = error -> error
      info -> {:ok, info.block}
    end
  end

  @spec has_block?(binary()) :: boolean()
  def has_block?(hash) do
    case get_block(hash) do
      {:error, _} -> false
      _block -> true
    end
  end

  @spec get_blocks(binary(), non_neg_integer()) :: list(Block.t())
  def get_blocks(start_block_hash, count) do
    Enum.reverse(get_blocks([], start_block_hash, nil, count))
  end

  @spec get_blocks(binary(), binary(), non_neg_integer()) :: list(Block.t())
  def get_blocks(start_block_hash, final_block_hash, count) do
    Enum.reverse(get_blocks([], start_block_hash, final_block_hash, count))
  end

<<<<<<< HEAD
  @spec get_chain_state_by_height(non_neg_integer(), binary() | nil) ::
          ChainState.account_chainstate() | {:error, binary()}
=======
  @spec get_block_by_height(non_neg_integer(), binary() | nil) ::
          Chainstate.account_chainstate() | {:error, binary()}
>>>>>>> 6831b093
  def get_chain_state_by_height(height, chain_hash \\ nil) do
    case get_block_info_by_height(height, chain_hash) do
      {:error, _} = error -> error
      %{chain_state: chain_state} -> chain_state
      _ -> {:error, "Chainstate was delated"}
    end
  end

  @spec add_block(Block.t()) :: :ok | {:error, binary()}
  def add_block(%Block{} = block) do
    {:ok, prev_block} = get_block(block.header.prev_hash)
    prev_block_chain_state = chain_state(block.header.prev_hash)

    blocks_for_difficulty_calculation =
      get_blocks(block.header.prev_hash, Difficulty.get_number_of_blocks())

    new_chain_state =
      BlockValidation.calculate_and_validate_block!(
        block,
        prev_block,
        prev_block_chain_state,
        blocks_for_difficulty_calculation
      )

    add_validated_block(block, new_chain_state)
  end

  @spec add_validated_block(Block.t(), Chainstate.chainstate()) :: :ok
  defp add_validated_block(%Block{} = block, chain_state) do
    GenServer.call(__MODULE__, {:add_validated_block, block, chain_state})
  end

  @spec chain_state(binary()) :: Chainstate.t() | {:error, binary()}
  def chain_state(block_hash) do
    case GenServer.call(__MODULE__, {:get_block_info_from_memory_unsafe, block_hash}) do
      error = {:error, _} ->
        error

      %{chain_state: chain_state} ->
        chain_state

      _ ->
        {:error, "Chainstate was deleted"}
    end
  end

  @spec registered_oracles() :: Oracle.registered_oracles()
  def registered_oracles do
    GenServer.call(__MODULE__, :registered_oracles)
  end

  @spec oracle_interaction_objects() :: Oracle.interaction_objects()
  def oracle_interaction_objects do
    GenServer.call(__MODULE__, :oracle_interaction_objects)
  end

  @spec chain_state() :: %{
          :accounts => Chainstate.accounts(),
          :oracles => Oracle.oracles()
        }
  def chain_state do
    top_block_chain_state()
  end

  @spec txs_index() :: txs_index()
  def txs_index do
    GenServer.call(__MODULE__, :txs_index)
  end

  @spec longest_blocks_chain() :: list(Block.t())
  def longest_blocks_chain do
    get_blocks(top_block_hash(), top_height() + 1)
  end

  ## Server side

  def handle_call(:clear_state, _from, _state) do
    {:ok, new_state, _} = init(:empty)
    {:reply, :ok, new_state}
  end

  def handle_call(:current_state, _from, state) do
    {:reply, state, state}
  end

  def handle_call(
        :top_block_info,
        _from,
        %{blocks_data_map: blocks_data_map, top_hash: top_hash} = state
      ) do
    {:reply, blocks_data_map[top_hash], state}
  end

  def handle_call(:top_block_hash, _from, %{top_hash: top_hash} = state) do
    {:reply, top_hash, state}
  end

  def handle_call(:top_height, _from, %{top_height: top_height} = state) do
    {:reply, top_height, state}
  end

  def handle_call(
        :lowest_valid_nonce,
        _from,
        %{blocks_data_map: blocks_data_map, top_hash: top_hash} = state
      ) do
    pubkey = Wallet.get_public_key()
    accounts_state_tree = blocks_data_map[top_hash].chain_state.accounts

    lowest_valid_nonce =
      if AccountStateTree.has_key?(accounts_state_tree, pubkey) do
        Account.nonce(accounts_state_tree, pubkey) + 1
      else
        1
      end

    {:reply, lowest_valid_nonce, state}
  end

  def handle_call(
        {:get_block_info_from_memory_unsafe, block_hash},
        _from,
        %{blocks_data_map: blocks_data_map} = state
      ) do
    block_info = blocks_data_map[block_hash]

    if block_info != nil do
      {:reply, block_info, state}
    else
      {:reply, {:error, "Block not found"}, state}
    end
  end

  def handle_call(
        {:add_validated_block, %Block{} = new_block, new_chain_state},
        _from,
        %{
          blocks_data_map: blocks_data_map,
          txs_index: txs_index,
          top_height: top_height
        } = state
      ) do
    new_block_txs_index = calculate_block_acc_txs_info(new_block)
    new_txs_index = update_txs_index(txs_index, new_block_txs_index)
    Enum.each(new_block.txs, fn tx -> Pool.remove_transaction(tx) end)
    new_block_hash = BlockValidation.block_header_hash(new_block.header)

    # refs_list is generated so it contains n-th prev blocks for n-s beeing a power of two.
    # So for chain A<-B<-C<-D<-E<-F<-G<-H. H refs will be [G,F,D,A].
    # This allows for log n findning of block with given height.
    new_refs =
      0..@max_refs
      |> Enum.reduce([new_block.header.prev_hash], fn i, [prev | _] = acc ->
        case Enum.at(blocks_data_map[prev].refs, i) do
          nil ->
            acc

          hash ->
            [hash | acc]
        end
      end)
      |> Enum.reverse()

    updated_blocks_data_map =
      Map.put(blocks_data_map, new_block_hash, %{
        block: new_block,
        chain_state: new_chain_state,
        refs: new_refs
      })

    hundred_blocks_data_map =
      remove_old_block_data_from_map(updated_blocks_data_map, new_block_hash)

    total_tokens = Chainstate.calculate_total_tokens(new_chain_state)

    Logger.info(fn ->
      "Added block ##{new_block.header.height} with hash #{Header.base58c_encode(new_block_hash)}, total tokens: #{
        inspect(total_tokens)
      }"
    end)

    state_update = %{
      state
      | blocks_data_map: hundred_blocks_data_map,
        txs_index: new_txs_index
    }

    if top_height < new_block.header.height do
      Persistence.batch_write(%{
        :chain_state => %{:chain_state => new_chain_state},
        :block => %{new_block_hash => new_block},
        :latest_block_info => %{
          :top_hash => new_block_hash,
          :top_height => new_block.header.height
        },
        :block_info => %{new_block_hash => %{refs: new_refs}}
      })

      ## We send the block to others only if it extends the longest chain
      Peers.broadcast_block(new_block)

      # Broadcasting notifications for new block added to chain and new mined transaction
      Notify.broadcast_new_block_added_to_chain_and_new_mined_tx(new_block)

      {:reply, :ok,
       %{state_update | top_hash: new_block_hash, top_height: new_block.header.height}}
    else
      Persistence.batch_write(%{
        :chain_state => %{:chain_state => new_chain_state},
        :block => %{new_block_hash => new_block},
        :block_info => %{new_block_hash => %{refs: new_refs}}
      })

      {:reply, :ok, state_update}
    end
  end

  def handle_call(:txs_index, _from, %{txs_index: txs_index} = state) do
    {:reply, txs_index, state}
  end

  def handle_call(
        :registered_oracles,
        _from,
        %{blocks_data_map: blocks_data_map, top_hash: top_hash} = state
      ) do
    registered_oracles = blocks_data_map[top_hash].chain_state.oracles.registered_oracles
    {:reply, registered_oracles, state}
  end

  def handle_call(
        :oracle_interaction_objects,
        _from,
        %{blocks_data_map: blocks_data_map, top_hash: top_hash} = state
      ) do
    interaction_objects = blocks_data_map[top_hash].chain_state.oracles.interaction_objects
    {:reply, interaction_objects, state}
  end

  def handle_call(:blocks_data_map, _from, %{blocks_data_map: blocks_data_map} = state) do
    {:reply, blocks_data_map, state}
  end

  def handle_info(:timeout, state) do
    {top_hash, top_height} =
      case Persistence.get_latest_block_height_and_hash() do
        :not_found -> {state.top_hash, state.top_height}
        {:ok, latest_block} -> {latest_block.hash, latest_block.height}
      end

    top_chain_state =
      case Persistence.get_all_accounts_chain_states() do
        chain_states when chain_states == %{} -> state.blocks_data_map[top_hash].chain_state
        chain_states -> chain_states
      end

    blocks_map =
      case Persistence.get_blocks(number_of_blocks_in_memory()) do
        blocks_map when blocks_map == %{} -> %{}
        blocks_map -> blocks_map
      end

    blocks_data_map =
      case Persistence.get_all_blocks_info() do
        blocks_info_map when blocks_info_map == %{} ->
          state.blocks_data_map

        blocks_info_map ->
          blocks_info_map
          |> Map.merge(blocks_map, fn _hash, info, block ->
            Map.put(info, :block, block)
          end)
          |> Map.update!(top_hash, fn info ->
            Map.put(info, :chain_state, top_chain_state)
          end)
      end

    {:noreply,
     %{state | blocks_data_map: blocks_data_map, top_hash: top_hash, top_height: top_height}}
  end

  defp remove_old_block_data_from_map(block_map, top_hash) do
    if block_map[top_hash].block.header.height > number_of_blocks_in_memory() do
      hash_to_remove = get_nth_prev_hash(number_of_blocks_in_memory(), top_hash, block_map)
      Logger.info("Block ##{hash_to_remove} has been removed from memory")

      Map.update!(block_map, hash_to_remove, fn info ->
        %{info | block: nil, chain_state: nil}
      end)
    else
      block_map
    end
  end

  defp calculate_block_acc_txs_info(block) do
    block_hash = BlockValidation.block_header_hash(block.header)

    accounts_unique =
      block.txs
      |> Enum.map(fn tx ->
        case tx.data.type do
          SpendTx ->
            [tx.data.sender, tx.data.payload.receiver]

          OracleRegistrationTx ->
            tx.data.sender

          OracleQueryTx ->
            [tx.data.sender, tx.data.payload.oracle_address]

          OracleResponseTx ->
            tx.data.sender

          OracleExtendTx ->
            tx.data.sender

          _ ->
            tx.data.sender
        end
      end)
      |> List.flatten()
      |> Enum.uniq()
      |> List.delete(nil)

    for account <- accounts_unique, into: %{} do
      # txs associated with the given account
      tx_tuples =
        block.txs
        |> Enum.filter(fn tx ->
          case tx.data.type do
            SpendTx ->
              tx.data.sender == account || tx.data.payload.receiver == account

            _ ->
              tx.data.sender == account
          end
        end)
        |> Enum.map(fn filtered_tx ->
          tx_bin = Serialization.pack_binary(filtered_tx)
          hash = Hash.hash(tx_bin)
          {block_hash, hash}
        end)

      {account, tx_tuples}
    end
  end

  defp update_txs_index(prev_txs_index, new_txs_index) do
    Map.merge(prev_txs_index, new_txs_index, fn _, current_txs_index, new_txs_index ->
      current_txs_index ++ new_txs_index
    end)
  end

  defp get_blocks(blocks_acc, next_block_hash, final_block_hash, count) do
    if next_block_hash != final_block_hash && count > 0 do
      case get_block(next_block_hash) do
        {:ok, block} ->
          updated_blocks_acc = [block | blocks_acc]
          prev_block_hash = block.header.prev_hash
          next_count = count - 1

          get_blocks(
            updated_blocks_acc,
            prev_block_hash,
            final_block_hash,
            next_count
          )

        {:error, _} ->
          blocks_acc
      end
    else
      blocks_acc
    end
  end

  defp number_of_blocks_in_memory do
    Application.get_env(:aecore, :persistence)[:number_of_blocks_in_memory]
  end

  defp get_block_info_by_height(height, chain_hash) do
    begin_hash =
      if chain_hash == nil do
        top_block_hash()
      else
        chain_hash
      end

    blocks_data_map = GenServer.call(__MODULE__, :blocks_data_map)
    n = blocks_data_map[begin_hash].block.header.height - height

    if n < 0 do
      {:error, :chain_too_short}
    else
      block_hash = get_nth_prev_hash(n, begin_hash, blocks_data_map)

      case blocks_data_map[block_hash] do
        %{block: nil} = block_info ->
          case Persistence.get_block_by_hash(block_hash) do
            {:ok, block} -> %{block_info | block: block}
            _ -> block_info
          end

        block_info ->
          block_info
      end
    end
  end

  # get_nth_prev_hash - traverses block_data_map using the refs.
  # Becouse refs contain hashes of 1,2,4,8,16,... prev blocks we can do it fast.
  # Lets look at the height difference as a binary representation.
  # Eg. Lets say we want to go 10110 blocks back in the tree.
  # Instead of using prev_block 10110 times we can go back by 2 blocks then by 4 and by 16.
  # We can go back by such numbers of blocks becouse we have the refs.
  # This way we did 3 operations instead of 22. In general we do O(log n) operations
  # to go back by n blocks.
  defp get_nth_prev_hash(n, begin_hash, blocks_data_map) do
    get_nth_prev_hash(n, 0, begin_hash, blocks_data_map)
  end

  defp get_nth_prev_hash(0, _exponent, hash, _blocks_data_map) do
    hash
  end

  defp get_nth_prev_hash(n, exponent, hash, blocks_data_map) do
    if (n &&& 1 <<< exponent) != 0 do
      get_nth_prev_hash(
        n - (1 <<< exponent),
        exponent + 1,
        Enum.at(blocks_data_map[hash].refs, exponent),
        blocks_data_map
      )
    else
      get_nth_prev_hash(n, exponent + 1, hash, blocks_data_map)
    end
  end

  defp build_chain_state, do: Chainstate.init()
end<|MERGE_RESOLUTION|>--- conflicted
+++ resolved
@@ -195,13 +195,8 @@
     Enum.reverse(get_blocks([], start_block_hash, final_block_hash, count))
   end
 
-<<<<<<< HEAD
   @spec get_chain_state_by_height(non_neg_integer(), binary() | nil) ::
           ChainState.account_chainstate() | {:error, binary()}
-=======
-  @spec get_block_by_height(non_neg_integer(), binary() | nil) ::
-          Chainstate.account_chainstate() | {:error, binary()}
->>>>>>> 6831b093
   def get_chain_state_by_height(height, chain_hash \\ nil) do
     case get_block_info_by_height(height, chain_hash) do
       {:error, _} = error -> error

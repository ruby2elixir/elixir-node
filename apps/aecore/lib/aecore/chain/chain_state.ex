--- conflicted
+++ resolved
@@ -5,7 +5,6 @@
   """
 
   alias Aecore.Structures.SignedTx
-<<<<<<< HEAD
   alias Aecore.Structures.TxData
   alias Aecore.Structures.OracleRegistrationTxData
   alias Aecore.Structures.OracleQueryTxData
@@ -14,7 +13,13 @@
 
   require Logger
 
-  @spec calculate_and_validate_chain_state!(list(), map(), integer()) :: map()
+  @type account_chainstate() ::
+          %{binary() =>
+            %{balance: integer(),
+              locked: [%{amount: integer(), block: integer()}],
+              nonce: integer()}}
+
+  @spec calculate_and_validate_chain_state!(list(), account_chainstate(), integer()) ::  account_chainstate()
   def calculate_and_validate_chain_state!(txs, chain_state, block_height) do
     txs
     |> Enum.reduce(chain_state, fn(transaction, chain_state) ->
@@ -34,7 +39,7 @@
     |> update_chain_state_locked(block_height)
   end
 
-  @spec apply_transaction_on_state!(SignedTx.t(), map(), integer()) :: map()
+  @spec apply_transaction_on_state!(SignedTx.t(), account_chainstate(), integer()) :: account_chainstate()
   def apply_transaction_on_state!(transaction, chain_state, block_height) do
     cond do
       SignedTx.is_coinbase?(transaction) ->
@@ -104,66 +109,6 @@
                           %{sender_state | balance: new_sender_balance},
                         operator_address =>
                           %{operator_state | balance: new_operator_balance}}
-=======
-
-  require Logger
-
-  @type account_chainstate() ::
-          %{binary() =>
-            %{balance: integer(),
-              locked: [%{amount: integer(), block: integer()}],
-              nonce: integer()}}
-
-  @spec calculate_and_validate_chain_state!(list(), account_chainstate(), integer()) :: account_chainstate()
-  def calculate_and_validate_chain_state!(txs, chain_state, block_height) do
-    txs
-    |> Enum.reduce(chain_state, fn(transaction, chain_state) ->
-      apply_transaction_on_state!(transaction, chain_state, block_height)
-    end)
-    |> update_chain_state_locked(block_height)
-    txs
-    |> Enum.reduce(chain_state, fn(transaction, chain_state) ->
-      apply_transaction_on_state!(transaction, chain_state, block_height)
-    end)
-    |> update_chain_state_locked(block_height)
-  end
-
-  @spec apply_transaction_on_state!(SignedTx.t(), account_chainstate(), integer()) :: account_chainstate()
-  def apply_transaction_on_state!(transaction, chain_state, block_height) do
-    cond do
-      SignedTx.is_coinbase?(transaction) ->
-        transaction_in!(chain_state,
-                        block_height,
-                        transaction.data.to_acc,
-                        transaction.data.value,
-                        transaction.data.lock_time_block)
-      transaction.data.from_acc != nil ->
-        if !SignedTx.is_valid?(transaction) do
-          throw {:error, "Invalid transaction"}
-        end
-        chain_state
-        |> transaction_out!(block_height,
-                            transaction.data.from_acc,
-                            -(transaction.data.value + transaction.data.fee),
-                            transaction.data.nonce,
-                            -1)
-        |> transaction_in!(block_height,
-                           transaction.data.to_acc,
-                           transaction.data.value,
-                           transaction.data.lock_time_block)
-        chain_state
-        |> transaction_out!(block_height,
-                            transaction.data.from_acc,
-                            -(transaction.data.value + transaction.data.fee),
-                            transaction.data.nonce,
-                            -1)
-        |> transaction_in!(block_height,
-                           transaction.data.to_acc,
-                           transaction.data.value,
-                           transaction.data.lock_time_block)
-      true ->
-        throw {:error, "Noncoinbase transaction with from_acc=nil"}
->>>>>>> 8e72ab4a
     end
   end
 
@@ -208,11 +153,7 @@
   end
 
 
-<<<<<<< HEAD
-  @spec update_chain_state_locked(map(), integer()) :: map()
-=======
   @spec update_chain_state_locked(account_chainstate(), integer()) :: account_chainstate()
->>>>>>> 8e72ab4a
   def update_chain_state_locked(chain_state, new_block_height) do
     Enum.reduce(chain_state, %{}, fn({account, %{balance: balance, nonce: nonce, locked: locked}}, acc) ->
       {unlocked_amount, updated_locked} =
@@ -232,19 +173,11 @@
                 {amount_update_value, updated_locked}
             end
           end)
-<<<<<<< HEAD
-
-=======
->>>>>>> 8e72ab4a
         Map.put(acc, account, %{balance: balance + unlocked_amount, nonce: nonce, locked: updated_locked})
       end)
   end
 
-<<<<<<< HEAD
-  @spec transaction_in!(map(), integer(), binary(), integer(), integer()) :: map()
-=======
   @spec transaction_in!(account_chainstate(), integer(), binary(), integer(), integer()) :: account_chainstate()
->>>>>>> 8e72ab4a
   defp transaction_in!(chain_state, block_height, account, value, lock_time_block) do
     account_state = Map.get(chain_state, account, %{balance: 0, nonce: 0, locked: []})
     if block_height <= lock_time_block do
@@ -261,9 +194,8 @@
       Map.put(chain_state, account, %{account_state | balance: new_balance})
     end
   end
-<<<<<<< HEAD
-
-  @spec transaction_out!(map(), integer(), binary(), integer(), integer(), integer()) :: map()
+
+  @spec transaction_out!(account_chainstate(), integer(), binary(), integer(), integer(), integer()) :: account_chainstate()
   defp transaction_out!(chain_state, block_height, account, value, nonce, lock_time_block) do
     account_state = Map.get(chain_state, account, %{balance: 0, nonce: 0, locked: []})
     if account_state.nonce >= nonce do
@@ -286,19 +218,6 @@
         new_balance = account_state.balance + value
         Map.put(chain_state, account, %{account_state | balance: new_balance})
     end
-=======
-
-  @spec transaction_out!(account_chainstate(), integer(), binary(), integer(), integer(), integer()) :: account_chainstate()
-  defp transaction_out!(chain_state, block_height, account, value, nonce, lock_time_block) do
-    account_state = Map.get(chain_state, account, %{balance: 0, nonce: 0, locked: []})
-    if account_state.nonce >= nonce do
-      throw {:error, "Nonce too small"}
-    end
-
-    chain_state
-    |> Map.put(account, %{account_state | nonce: nonce})
-    |> transaction_in!(block_height, account, value, lock_time_block)
->>>>>>> 8e72ab4a
   end
 
 end
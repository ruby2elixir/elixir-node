--- conflicted
+++ resolved
@@ -5,23 +5,16 @@
   """
 
   alias Aecore.Structures.SignedTx
-<<<<<<< HEAD
   alias Aecore.Structures.SpendTx
   alias Aecore.Structures.DataTx
-=======
   alias Aecore.Structures.Account
->>>>>>> 60bb5f8c
   alias Aeutil.Serialization
   alias Aeutil.Bits
 
   require Logger
 
-<<<<<<< HEAD
   @typedoc "Public key representing an account"
   @type pubkey() :: binary()
-=======
-  @type account_chainstate() :: %{binary() => map()}
->>>>>>> 60bb5f8c
 
   @typedoc "State of an account"
   @type acc_state() :: %{balance: integer(),
@@ -37,23 +30,17 @@
   @spec calculate_and_validate_chain_state!(list(), chainstate(), integer()) :: chainstate()
   def calculate_and_validate_chain_state!(txs, chainstate, block_height) do
     txs
-<<<<<<< HEAD
     |> Enum.reduce(chainstate, fn(tx, chainstate) ->
       apply_transaction_on_state!(tx, chainstate, block_height)
-=======
-    |> Enum.reduce(chain_state, fn(transaction, chain_state) ->
-      apply_tx!(transaction, chain_state, block_height)
->>>>>>> 60bb5f8c
     end)
     |> update_chain_state_locked(block_height)
   end
 
-<<<<<<< HEAD
   @spec apply_transaction_on_state!(SignedTx.t(), chainstate(), integer()) :: chainstate()
   def apply_transaction_on_state!(%SignedTx{data: data} = tx, chainstate, block_height) do
     cond do
       SignedTx.is_coinbase?(tx) ->
-        to_acc_state = Map.get(chainstate.accounts, data.payload.to_acc, %{balance: 0, nonce: 0, locked: []})
+        to_acc_state = Map.get(chainstate.accounts, data.payload.to_acc, Account.empty())
         new_to_acc_state = SignedTx.reward(data, block_height, to_acc_state)
         new_accounts_state = Map.put(chainstate.accounts, data.payload.to_acc, new_to_acc_state)
         Map.put(chainstate, :accounts, new_accounts_state)
@@ -64,69 +51,36 @@
         else
           throw {:error, "Invalid transaction"}
         end
-=======
-  @spec apply_tx!(SignedTx.t(), map(), integer()) :: map()
-  def apply_tx!(transaction, chain_state, block_height) do
-    if SignedTx.is_coinbase?(transaction) do
-      apply_fun_on_map(chain_state, transaction.data.to_acc,
-                       fn a ->
-                         Account.tx_in!(a,
-                                        transaction.data,
-                                        block_height)
-                       end)
-    else
-      if !SignedTx.validate(transaction) do
-        throw {:error, "Invalid transaction"}
-      end
-      chain_state = apply_fun_on_map(chain_state, transaction.data.from_acc,
-                                     fn a ->
-                                       Account.tx_out!(a,
-                                                       transaction.data,
-                                                       block_height)
-                                     end)
-      case transaction.data.to_acc do
-        address ->
-          case Map.get(chain_state, address, Account.empty()) do
-            account = %Account{} ->
-              Map.put(chain_state,
-                      address,
-                      Account.tx_in!(account, transaction.data, block_height))
-            _ ->
-              throw {:error, "Invalid contract type on chainstate"}
-          end
-      end
->>>>>>> 60bb5f8c
-
     end
   end
 
-  @spec update_chain_state_locked(chainstate(), integer()) :: chainstate()
-  def update_chain_state_locked(%{accounts: accounts} = chainstate, new_block_height) do
-    accounts =
-      Enum.reduce(accounts, %{}, fn({pubkey, account_state}, acc) ->
-        {unlocked_amount, updated_locked} =
-          Enum.reduce(account_state.locked, {0, []}, fn(locked, {amount_update_value, updated_locked}) ->
-            cond do
-              locked.block > new_block_height ->
-                {amount_update_value, updated_locked ++ [%{amount: locked.amount, block: locked.block}]}
+  # @spec update_chain_state_locked(chainstate(), integer()) :: chainstate()
+  # def update_chain_state_locked(%{accounts: accounts} = chainstate, new_block_height) do
+  #   accounts =
+  #     Enum.reduce(accounts, %{}, fn({pubkey, account_state}, acc) ->
+  #       {unlocked_amount, updated_locked} =
+  #         Enum.reduce(account_state.locked, {0, []}, fn(locked, {amount_update_value, updated_locked}) ->
+  #           cond do
+  #             locked.block > new_block_height ->
+  #               {amount_update_value, updated_locked ++ [%{amount: locked.amount, block: locked.block}]}
 
-              locked.block == new_block_height ->
-                {amount_update_value + locked.amount, updated_locked}
+  #             locked.block == new_block_height ->
+  #               {amount_update_value + locked.amount, updated_locked}
 
-              true ->
-                Logger.error(fn ->
-                  "Update chain state locked:
-                  new block height (#{new_block_height}) greater than lock time block (#{locked.block})"
-                end)
-                {amount_update_value, updated_locked}
-            end
-          end)
-        Map.put(acc, pubkey, %{balance: account_state.balance + unlocked_amount,
-                               nonce: account_state.nonce,
-                               locked: updated_locked})
-      end)
-      Map.put(chainstate, :accounts, accounts)
-  end
+  #             true ->
+  #               Logger.error(fn ->
+  #                 "Update chain state locked:
+  #                 new block height (#{new_block_height}) greater than lock time block (#{locked.block})"
+  #               end)
+  #               {amount_update_value, updated_locked}
+  #           end
+  #         end)
+  #       Map.put(acc, pubkey, %{balance: account_state.balance + unlocked_amount,
+  #                              nonce: account_state.nonce,
+  #                              locked: updated_locked})
+  #     end)
+  #     Map.put(chainstate, :accounts, accounts)
+  # end
 
   @doc """
   Builds a merkle tree from the passed chain state and
@@ -150,23 +104,21 @@
     end
   end
 
-<<<<<<< HEAD
+  # @spec calculate_total_tokens(chainstate()) :: {integer(), integer(), integer()}
+  # def calculate_total_tokens(%{accounts: accounts}) do
+  #   Enum.reduce(accounts, {0, 0, 0}, fn({_pubkey, acc_state}, acc) ->
+  #     {total_tokens, total_unlocked_tokens, total_locked_tokens} = acc
+  #     locked_tokens =
+  #       Enum.reduce(acc_state.locked, 0, fn(%{amount: amount}, locked_sum) ->
+  #         locked_sum + amount
+  #        end)
+  #     new_total_tokens = total_tokens + acc_state.balance + locked_tokens
+  #     new_total_unlocked_tokens = total_unlocked_tokens + acc_state.balance
+  #     new_total_locked_tokens = total_locked_tokens + locked_tokens
 
-  @spec calculate_total_tokens(chainstate()) :: {integer(), integer(), integer()}
-  def calculate_total_tokens(%{accounts: accounts}) do
-    Enum.reduce(accounts, {0, 0, 0}, fn({_pubkey, acc_state}, acc) ->
-      {total_tokens, total_unlocked_tokens, total_locked_tokens} = acc
-      locked_tokens =
-        Enum.reduce(acc_state.locked, 0, fn(%{amount: amount}, locked_sum) ->
-          locked_sum + amount
-         end)
-      new_total_tokens = total_tokens + acc_state.balance + locked_tokens
-      new_total_unlocked_tokens = total_unlocked_tokens + acc_state.balance
-      new_total_locked_tokens = total_locked_tokens + locked_tokens
-
-      {new_total_tokens, new_total_unlocked_tokens, new_total_locked_tokens}
-    end)
-  end
+  #     {new_total_tokens, new_total_unlocked_tokens, new_total_locked_tokens}
+  #   end)
+  # end
 
   def filter_invalid_txs(txs_list, chain_state, block_height) do
     {valid_txs_list, _} = List.foldl(
@@ -192,40 +144,29 @@
     end
   end
 
-  @spec bech32_encode(binary()) :: String.t()
-  def bech32_encode(bin) do
-    Bits.bech32_encode("cs", bin)
-=======
-  @spec calculate_total_tokens(account_chainstate()) :: integer()
-  def calculate_total_tokens(chain_state) do
-    Enum.reduce(chain_state, {0, 0, 0}, fn({_account, object}, acc) ->
-      case object do
-        account = %Account{} ->
-          {total_tokens, total_unlocked_tokens, total_locked_tokens} = acc
-          locked_tokens =
-            Enum.reduce(account.locked, 0, fn(%{amount: amount}, locked_sum) ->
-              locked_sum + amount
-            end)
-          new_total_tokens = total_tokens + account.balance + locked_tokens
-          new_total_unlocked_tokens = total_unlocked_tokens + account.balance
-          new_total_locked_tokens = total_locked_tokens + locked_tokens
-          {new_total_tokens, new_total_unlocked_tokens, new_total_locked_tokens}
-        _ ->
-          acc
-      end
+  @spec calculate_total_tokens(chainstate()) :: {integer(), integer(), integer()}
+  def calculate_total_tokens(%{accounts: accounts} = chainstate) do
+    Enum.reduce(accounts, {0, 0, 0}, fn({account, state}, acc) ->
+      {total_tokens, total_unlocked_tokens, total_locked_tokens} = acc
+      locked_tokens =
+        Enum.reduce(state.locked, 0, fn(%{amount: amount}, locked_sum) ->
+          locked_sum + amount
+        end)
+      new_total_tokens = total_tokens + state.balance + locked_tokens
+      new_total_unlocked_tokens = total_unlocked_tokens + state.balance
+      new_total_locked_tokens = total_locked_tokens + locked_tokens
+      {new_total_tokens, new_total_unlocked_tokens, new_total_locked_tokens}
     end)
   end
 
-  @spec update_chain_state_locked(account_chainstate(), Header.t()) :: map()
-  def update_chain_state_locked(chain_state, header) do
-    Enum.reduce(chain_state, %{}, fn({address, object}, acc) ->
-      case object do
-        account = %Account{} ->
-          Map.put(acc, address, Account.update_locked(account, header))
-        other ->
-          Map.put(acc, address, other)
-      end
-    end)
+  @spec update_chain_state_locked(chainstate(), Header.t()) :: map()
+  def update_chain_state_locked(%{accounts: accounts} = chainstate, header) do
+    updated_accounts =
+      Enum.reduce(accounts, %{}, fn({address, state}, acc) ->
+        Map.put(acc, address, Account.update_locked(state, header))
+      end)
+
+    Map.put(chainstate, :accounts, updated_accounts)
   end
 
   @spec bech32_encode(binary()) :: String.t()
@@ -233,8 +174,7 @@
     Bits.bech32_encode("cs", bin)
   end
 
-  defp apply_fun_on_map(map, key, function) do
-    Map.put(map, key, function.(Map.get(map, key)))
->>>>>>> 60bb5f8c
-  end
+  # defp apply_fun_on_map(map, key, function) do
+  #   Map.put(map, key, function.(Map.get(map, key)))
+  # end
 end
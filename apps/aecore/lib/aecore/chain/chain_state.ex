--- conflicted
+++ resolved
@@ -125,17 +125,12 @@
     end)
   end
 
-<<<<<<< HEAD
-  @spec apply_to_state!(account_chainstate(), integer(), binary(), integer(), integer()) ::
-          account_chainstate()
-=======
   @spec bech32_encode(binary()) :: String.t()
   def bech32_encode(bin) do
     Bits.bech32_encode("cs", bin)
   end
 
   @spec apply_to_state!(account_chainstate(), integer(), binary(), integer(), integer()) :: account_chainstate()
->>>>>>> d2be94ae
   defp apply_to_state!(chain_state, block_height, account, value, lock_time_block) do
     account_state = Map.get(chain_state, account, %{balance: 0, nonce: 0, locked: []})
 

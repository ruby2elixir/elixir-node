defmodule Aecore.Chain.ChainState do
  @moduledoc """
  Module used for calculating the block and chain states.
  The chain state is a map, telling us what amount of tokens each account has.
  """

  alias Aecore.Structures.SignedTx
  alias Aecore.Structures.SpendTx
  alias Aecore.Structures.ContractProposalTxData
  alias Aecore.Structures.ContractCallTxData
  alias Aeutil.Serialization

  require Logger

  @type account_chainstate() ::
          %{binary() =>
            %{balance: integer(),
              locked: [%{amount: integer(), block: integer()}],
              nonce: integer()}}

  @spec calculate_and_validate_chain_state!(list(), account_chainstate(), integer()) :: account_chainstate()
  def calculate_and_validate_chain_state!(txs, chain_state, block_height) do
    txs
    |> Enum.reduce(chain_state, fn(transaction, chain_state) ->
      apply_transaction_on_state!(transaction, chain_state, block_height)
    end)
    |> update_chain_state_locked(block_height)
  end

  @spec apply_transaction_on_state!(SignedTx.t(), account_chainstate(), integer()) :: account_chainstate()
  def apply_transaction_on_state!(%SignedTx{data: %SpendTx{}} = transaction, chain_state, block_height) do
    cond do
      SignedTx.is_coinbase?(transaction) ->
<<<<<<< HEAD
        transaction_in!(chain_state,
                        block_height,
                        transaction.data.to_acc,
                        transaction.data.value,
                        transaction.data.lock_time_block)
      transaction.data.from_acc != nil ->
        if !SignedTx.is_valid?(transaction) do
          throw {:error, "Invalid transaction"}
        end
=======
        chain_state
        |> apply_transaction_addition!(block_height, transaction)

      transaction.data.from_acc != nil ->
        if !SignedTx.is_valid?(transaction), do: throw {:error, "Invalid transaction"}
>>>>>>> 369b87b8

        chain_state
        |> apply_transaction_nonce!(transaction)
        |> apply_transaction_deduction!(block_height, transaction)
        |> apply_transaction_addition!(block_height, transaction)

      true ->
        throw {:error, "Noncoinbase transaction with from_acc=nil"}
    end
  end

  @spec apply_transaction_on_state!(SignedTx.t(), account_chainstate(), integer()) :: account_chainstate()
  def apply_transaction_on_state!(%SignedTx{data: %ContractProposalTxData{}} =
                                  transaction, chain_state, block_height) do
    transaction_out!(chain_state,
                     block_height,
                     transaction.data.creator,
                     -transaction.data.fee,
                     transaction.data.nonce,
                     -1)
  end

  @spec apply_transaction_on_state!(SignedTx.t(), account_chainstate(), integer()) :: account_chainstate()
  def apply_transaction_on_state!(%SignedTx{data: %ContractCallTxData{}} =
                                  transaction, chain_state, block_height) do
    transaction_out!(chain_state,
                     block_height,
                     transaction.data.caller,
                     -transaction.data.fee,
                     transaction.data.nonce,
                     -1)
  end

  @doc """
  Builds a merkle tree from the passed chain state and
  returns the root hash of the tree.
  """
  @spec calculate_chain_state_hash(account_chainstate()) :: binary()
  def calculate_chain_state_hash(chain_state) do
    merkle_tree_data =
      for {account, data} <- chain_state do
        {account, Serialization.pack_binary(data)}
      end

    if Enum.empty?(merkle_tree_data) do
      <<0::256>>
    else
      merkle_tree =
        merkle_tree_data
        |> List.foldl(:gb_merkle_trees.empty(), fn node, merkle_tree ->
             :gb_merkle_trees.enter(elem(node, 0), elem(node, 1), merkle_tree)
           end)

      :gb_merkle_trees.root_hash(merkle_tree)
    end
  end

  @spec calculate_total_tokens(account_chainstate()) :: integer()
  def calculate_total_tokens(chain_state) do
    Enum.reduce(chain_state, {0, 0, 0}, fn({_account, data}, acc) ->
      {total_tokens, total_unlocked_tokens, total_locked_tokens} = acc
      locked_tokens =
        Enum.reduce(data.locked, 0, fn(%{amount: amount}, locked_sum) ->
          locked_sum + amount
         end)
      new_total_tokens = total_tokens + data.balance + locked_tokens
      new_total_unlocked_tokens = total_unlocked_tokens + data.balance
      new_total_locked_tokens = total_locked_tokens + locked_tokens

      {new_total_tokens, new_total_unlocked_tokens, new_total_locked_tokens}
    end)
  end


  @spec update_chain_state_locked(account_chainstate(), integer()) :: account_chainstate()
  def update_chain_state_locked(chain_state, new_block_height) do
    Enum.reduce(chain_state, %{}, fn({account, %{balance: balance, nonce: nonce, locked: locked}}, acc) ->
      {unlocked_amount, updated_locked} =
          Enum.reduce(locked, {0, []}, fn(%{amount: amount, block: lock_time_block}, {amount_update_value, updated_locked}) ->
            cond do
              lock_time_block > new_block_height ->
                {amount_update_value, updated_locked ++ [%{amount: amount, block: lock_time_block}]}
              lock_time_block == new_block_height ->
                {amount_update_value + amount, updated_locked}

              true ->
                Logger.error(fn ->
                  "Update chain state locked:
                   new block height (#{new_block_height}) greater than lock time block (#{lock_time_block})"
                end)

                {amount_update_value, updated_locked}
            end
          end)
        Map.put(acc, account, %{balance: balance + unlocked_amount, nonce: nonce, locked: updated_locked})
      end)
  end

  @spec apply_to_state!(account_chainstate(), integer(), binary(), integer(), integer()) :: account_chainstate()
  defp apply_to_state!(chain_state, block_height, account, value, lock_time_block) do
    account_state = Map.get(chain_state, account, %{balance: 0, nonce: 0, locked: []})

    if block_height <= lock_time_block do
      if value < 0 do
        throw {:error, "Can't lock a negative transaction"}
      end

      new_locked = account_state.locked ++ [%{amount: value, block: lock_time_block}]
      Map.put(chain_state, account, %{account_state | locked: new_locked})

    else
      new_balance = account_state.balance + value
      if new_balance < 0 do
        throw {:error, "Negative balance"}
      end
      Map.put(chain_state, account, %{account_state | balance: new_balance})

    end
  end

  @spec apply_transaction_nonce!(account_chainstate(), SignedTx.t()) :: account_chainstate()
  defp apply_transaction_nonce!(chain_state, transaction) do
    account_state = Map.get(chain_state, transaction.data.from_acc, %{balance: 0, nonce: 0, locked: []})
    if account_state.nonce >= transaction.data.nonce do
      throw {:error, "Nonce too small"}
    end

    chain_state |> Map.put(transaction.data.from_acc, %{account_state | nonce: transaction.data.nonce})
  end

  @spec apply_transaction_deduction!(account_chainstate(), non_neg_integer(), SignedTx.t()) :: account_chainstate()
  defp apply_transaction_deduction!(chain_state, block_height, transaction) do
    chain_state
    |> apply_to_state!(block_height,
                       transaction.data.from_acc,
                       -(transaction.data.value + transaction.data.fee),
                       -1)
  end

  @spec apply_transaction_addition!(account_chainstate(), non_neg_integer(), SignedTx.t()) :: account_chainstate()
  defp apply_transaction_addition!(chain_state, block_height, transaction) do
    chain_state
    |> apply_to_state!(block_height,
                       transaction.data.to_acc,
                       transaction.data.value,
                       transaction.data.lock_time_block)
  end

end<|MERGE_RESOLUTION|>--- conflicted
+++ resolved
@@ -31,7 +31,6 @@
   def apply_transaction_on_state!(%SignedTx{data: %SpendTx{}} = transaction, chain_state, block_height) do
     cond do
       SignedTx.is_coinbase?(transaction) ->
-<<<<<<< HEAD
         transaction_in!(chain_state,
                         block_height,
                         transaction.data.to_acc,
@@ -41,13 +40,6 @@
         if !SignedTx.is_valid?(transaction) do
           throw {:error, "Invalid transaction"}
         end
-=======
-        chain_state
-        |> apply_transaction_addition!(block_height, transaction)
-
-      transaction.data.from_acc != nil ->
-        if !SignedTx.is_valid?(transaction), do: throw {:error, "Invalid transaction"}
->>>>>>> 369b87b8
 
         chain_state
         |> apply_transaction_nonce!(transaction)

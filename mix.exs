defmodule EpochElixir.Mixfile do
  use Mix.Project

  def project do
    [app: :elixir_research,
     apps_path: "apps",
     version: "0.1.0",
     elixir: "~> 1.5.1",
     build_embedded: Mix.env == :prod,
     start_permanent: Mix.env == :prod,
     deps: deps(),
     dialyzer: [paths: ["_build/dev/lib/aecore/ebin",
                        "_build/dev/lib/aehttpclient/ebin",
                        "_build/dev/lib/aehttpserver/ebin",
                        "_build/dev/lib/aeutil/ebin"]],
     test_coverage: [tool: ExCoveralls],
     preferred_cli_env: ["coveralls": :test, "coveralls.detail": :test, "coveralls.post": :test, "coveralls.html": :test]]
  end

  # Dependencies can be Hex packages:
  #
  #   {:my_dep, "~> 0.3.0"}
  #
  # Or git/path repositories:
  #
  #   {:my_dep, git: "https://github.com/elixir-lang/my_dep.git", tag: "0.1.0"}
  #
  # Type "mix help deps" for more examples and options.
  #
  # Dependencies listed here are available only for this project
  # and cannot be accessed from applications inside the apps folder
  defp deps do
    [
     {:credo, "~> 0.8.0", only: [:dev, :test], runtime: false},
     {:dialyxir, "~> 0.5", only: [:dev, :test], runtime: false},
     {:mock, "~> 0.2.0", only: :test},
     {:gb_merkle_trees, git: "https://github.com/aeternity/gb_merkle_trees.git", ref: "4db7aad"},
     {:gen_state_machine, "~> 2.0"},
     {:logger_file_backend, "~> 0.0.10"},
     {:excoveralls, "~> 0.7", only: :test},
     {:uuid, "~> 1.1"},
     {:distillery, "~> 1.5", runtime: false},
<<<<<<< HEAD
     {:aewallet, github: "aeternity/elixir-wallet"}
    ]
=======
     {:msgpax, "~> 2.0"}]
>>>>>>> 05f04c3b
  end
end<|MERGE_RESOLUTION|>--- conflicted
+++ resolved
@@ -40,11 +40,8 @@
      {:excoveralls, "~> 0.7", only: :test},
      {:uuid, "~> 1.1"},
      {:distillery, "~> 1.5", runtime: false},
-<<<<<<< HEAD
-     {:aewallet, github: "aeternity/elixir-wallet"}
+     {:aewallet, github: "aeternity/elixir-wallet"},
+     {:msgpax, "~> 2.0"}
     ]
-=======
-     {:msgpax, "~> 2.0"}]
->>>>>>> 05f04c3b
   end
 end
--- conflicted
+++ resolved
@@ -38,7 +38,8 @@
   # Dependencies listed here are available only for this project
   # and cannot be accessed from applications inside the apps folder
   defp deps do
-    [{:credo, "~> 0.8.0", only: [:dev, :test], runtime: false},
+    [
+     {:credo, "~> 0.8.0", only: [:dev, :test], runtime: false},
      {:dialyxir, "~> 0.5", only: [:dev, :test], runtime: false},
      {:mock, "~> 0.2.0", only: :test},
      {:gb_merkle_trees, git: "https://github.com/aeternity/gb_merkle_trees.git", ref: "4db7aad"},
@@ -46,12 +47,8 @@
      {:logger_file_backend, "~> 0.0.10"},
      {:excoveralls, "~> 0.7", only: :test},
      {:uuid, "~> 1.1"},
-<<<<<<< HEAD
      {:distillery, "~> 1.5", runtime: false},
      {:aewallet, github: "aeternity/elixir-wallet", branch: "master"}
     ]
-=======
-     {:distillery, "~> 1.5", runtime: false}    ]
->>>>>>> b9dcee9d
   end
 end
--- conflicted
+++ resolved
@@ -36,16 +36,9 @@
      {:gb_merkle_trees, git: "https://github.com/aeternity/gb_merkle_trees.git", ref: "4db7aad"},
      {:gen_state_machine, "~> 2.0.1"},
      {:logger_file_backend, "~> 0.0.10"},
-<<<<<<< HEAD
-     {:excoveralls, "~> 0.7", only: :test},
-     {:uuid, "~> 1.1"},
-     {:distillery, "~> 1.5", runtime: false},
-     {:msgpax, "~> 2.0"},
-     {:bip0173, "~> 0.1.2"}]
-=======
      {:excoveralls, "~> 0.8.1", only: :test},
      {:distillery, "~> 1.5.2", runtime: false},
-     {:msgpax, "~> 2.1.1"}]
->>>>>>> 369b87b8
+     {:msgpax, "~> 2.1.1"},
+     {:bip0173, "~> 0.1.2"}]
   end
 end
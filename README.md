--- conflicted
+++ resolved
@@ -28,7 +28,6 @@
 
 `Aecore.Miner.Worker.suspend() `
 
-<<<<<<< HEAD
 #### **Oracle usage**
 Start the node as oracle operator -  `IS_OPERATOR=true iex -S mix phx.server`
 
@@ -58,10 +57,6 @@
 All transactions have to be mined in order to take effect.
 
 #### **API calls**
-To add a block to the blockchain:
-=======
-### **API calls**
->>>>>>> d2be94ae
 
 ##### Chain :
 
